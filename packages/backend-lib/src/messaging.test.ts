import axios from "axios";
import { randomUUID } from "crypto";
import { SecretNames } from "isomorphic-lib/src/constants";
import { unwrap } from "isomorphic-lib/src/resultHandling/resultUtils";
import {
  AppFileType,
  BadWorkspaceConfigurationType,
  Base64EncodedFile,
  ParsedWebhookBody,
  WebhookTemplateResource,
  WorkspaceTypeAppEnum,
} from "isomorphic-lib/src/types";

import { insert } from "./db";
import {
  messageTemplate as dbMessageTemplate,
  secret as dbSecret,
  subscriptionGroup as dbSubscriptionGroup,
  workspace as dbWorkspace,
} from "./db/schema";
import {
  batchMessageUsers,
  sendEmail,
  sendSms,
  sendWebhook,
  upsertMessageTemplate,
} from "./messaging";
import { upsertEmailProvider } from "./messaging/email";
import { upsertSmsProvider } from "./messaging/sms";
import { upsertSubscriptionSecret } from "./subscriptionGroups";
import {
  BatchMessageUsersResultTypeEnum,
  ChannelType,
  EmailProviderType,
  EmailTemplateResource,
  InternalEventType,
  MessageTags,
  MessageTemplate,
  SmsProviderType,
  SmsTemplateResource,
  SubscriptionGroup,
  SubscriptionGroupType,
  UpsertMessageTemplateValidationErrorType,
  Workspace,
} from "./types";

jest.mock("axios");

const mockAxios = axios as jest.Mocked<typeof axios>;

async function setupEmailTemplate(workspace: Workspace) {
  const templatePromise = insert({
    table: dbMessageTemplate,
    values: {
      id: randomUUID(),
      workspaceId: workspace.id,
      name: `template-${randomUUID()}`,
      definition: {
        type: ChannelType.Email,
        from: "support@company.com",
        subject: "Hello",
        body: "{% unsubscribe_link here %}.",
      } satisfies EmailTemplateResource,
      updatedAt: new Date(),
      createdAt: new Date(),
    },
  }).then(unwrap);
  const subscriptionGroupPromise = insert({
    table: dbSubscriptionGroup,
    values: {
      id: randomUUID(),
      workspaceId: workspace.id,
      name: `group-${randomUUID()}`,
      type: "OptOut",
      channel: ChannelType.Email,
      updatedAt: new Date(),
      createdAt: new Date(),
    },
  }).then(unwrap);

  const [template, subscriptionGroup] = await Promise.all([
    templatePromise,
    subscriptionGroupPromise,
    upsertEmailProvider({
      workspaceId: workspace.id,
      config: { type: EmailProviderType.Test },
    }),
    upsertSubscriptionSecret({
      workspaceId: workspace.id,
    }),
  ]);
  return { template, subscriptionGroup };
}

describe("messaging", () => {
  let workspace: Workspace;

  beforeEach(async () => {
    workspace = unwrap(
      await insert({
        table: dbWorkspace,
        values: {
          id: randomUUID(),
          name: `workspace-${randomUUID()}`,
          updatedAt: new Date(),
          createdAt: new Date(),
        },
      }),
    );
  });

  describe("sendEmail", () => {
    describe("when sent from a child workspace", () => {
      let childWorkspace: Workspace;
      let parentWorkspace: Workspace;
      let template: MessageTemplate;
      let subscriptionGroup: SubscriptionGroup;

      beforeEach(async () => {
        const parentWorkspaceId = randomUUID();
        [parentWorkspace, childWorkspace] = await Promise.all([
          insert({
            table: dbWorkspace,
            values: {
              id: parentWorkspaceId,
              name: `parent-workspace-${randomUUID()}`,
              type: WorkspaceTypeAppEnum.Parent,
              updatedAt: new Date(),
              createdAt: new Date(),
            },
          }).then(unwrap),
          insert({
            table: dbWorkspace,
            values: {
              id: randomUUID(),
              parentWorkspaceId,
              name: `child-workspace-${randomUUID()}`,
              type: WorkspaceTypeAppEnum.Child,
              updatedAt: new Date(),
              createdAt: new Date(),
            },
          }).then(unwrap),
        ]);
        [template, subscriptionGroup] = await Promise.all([
          insert({
            table: dbMessageTemplate,
            values: {
              id: randomUUID(),
              workspaceId: childWorkspace.id,
              name: `template-${randomUUID()}`,
              updatedAt: new Date(),
              createdAt: new Date(),
              definition: {
                type: ChannelType.Email,
                from: "support@company.com",
                subject: "Hello",
                body: "{% unsubscribe_link here %}.",
              } satisfies EmailTemplateResource,
            },
          }).then(unwrap),
          insert({
            table: dbSubscriptionGroup,
            values: {
              id: randomUUID(),
              workspaceId: childWorkspace.id,
              name: `group-${randomUUID()}`,
              type: "OptOut",
              channel: ChannelType.Email,
              updatedAt: new Date(),
              createdAt: new Date(),
            },
          }).then(unwrap),
          upsertSubscriptionSecret({
            workspaceId: childWorkspace.id,
          }),
          upsertEmailProvider({
            workspaceId: parentWorkspace.id,
            config: { type: EmailProviderType.Test },
          }),
        ]);
      });

      it("should use the parent workspace's email provider", async () => {
        const userId = 1234;
        const email = "test@email.com";

        const payload = await sendEmail({
          workspaceId: childWorkspace.id,
          templateId: template.id,
          messageTags: {
            workspaceId: childWorkspace.id,
            templateId: template.id,
            runId: "run-id-1",
            nodeId: "node-id-1",
            messageId: "message-id-1",
          } satisfies MessageTags,
          userPropertyAssignments: {
            id: userId,
            email,
          },
          userId: String(userId),
          useDraft: false,
          subscriptionGroupDetails: {
            id: subscriptionGroup.id,
            name: subscriptionGroup.name,
            type: SubscriptionGroupType.OptOut,
            action: null,
          },
          providerOverride: EmailProviderType.Test,
        });
        const unwrapped = unwrap(payload);
        expect(unwrapped.type).toBe(InternalEventType.MessageSent);
      });
    });

    describe("when an email to a user with a numeric id includes an unsusbcribe link tag", () => {
      let template: MessageTemplate;
      let subscriptionGroup: SubscriptionGroup;
      beforeEach(async () => {
        ({ template, subscriptionGroup } = await setupEmailTemplate(workspace));
      });
      it("should render the tag", async () => {
        const userId = 1234;
        const email = "test@email.com";

        const payload = await sendEmail({
          workspaceId: workspace.id,
          templateId: template.id,
          messageTags: {
            workspaceId: workspace.id,
            templateId: template.id,
            runId: "run-id-1",
            nodeId: "node-id-1",
            messageId: "message-id-1",
          } satisfies MessageTags,
          userPropertyAssignments: {
            id: userId,
            email,
          },
          userId: String(userId),
          useDraft: false,
          subscriptionGroupDetails: {
            id: subscriptionGroup.id,
            name: subscriptionGroup.name,
            type: SubscriptionGroupType.OptOut,
            action: null,
          },
          providerOverride: EmailProviderType.Test,
        });
        const unwrapped = unwrap(payload);
        if (unwrapped.type === InternalEventType.MessageSkipped) {
          throw new Error("Message should not be skipped");
        }
        expect(unwrapped.type).toBe(InternalEventType.MessageSent);
        expect(unwrapped.variant.to).toBe(email);

        if (unwrapped.variant.type !== ChannelType.Email) {
          throw new Error("Message should be of type Email");
        }
        expect(unwrapped.variant.subject).toBe("Hello");
        expect(unwrapped.variant.from).toBe("support@company.com");
        expect(unwrapped.variant.body).toMatch(/href="([^"]+)"/);
      });
    });
  });

  describe("sendSms", () => {
    describe("when sent from a child workspace", () => {
      let childWorkspace: Workspace;
      let parentWorkspace: Workspace;
      let template: MessageTemplate;
      let subscriptionGroup: SubscriptionGroup;

      beforeEach(async () => {
        const parentWorkspaceId = randomUUID();
        [parentWorkspace, childWorkspace] = await Promise.all([
          insert({
            table: dbWorkspace,
            values: {
              id: parentWorkspaceId,
              name: `parent-workspace-${randomUUID()}`,
              type: WorkspaceTypeAppEnum.Parent,
              updatedAt: new Date(),
              createdAt: new Date(),
            },
          }).then(unwrap),
          insert({
            table: dbWorkspace,
            values: {
              id: randomUUID(),
              parentWorkspaceId,
              name: `child-workspace-${randomUUID()}`,
              type: WorkspaceTypeAppEnum.Child,
              updatedAt: new Date(),
              createdAt: new Date(),
            },
          }).then(unwrap),
        ]);
        [template, subscriptionGroup] = await Promise.all([
          insert({
            table: dbMessageTemplate,
            values: {
              id: randomUUID(),
              workspaceId: childWorkspace.id,
              name: `template-${randomUUID()}`,
              updatedAt: new Date(),
              createdAt: new Date(),
              definition: {
                type: ChannelType.Sms,
                body: "Test SMS body",
              } satisfies SmsTemplateResource,
            },
          }).then(unwrap),
          insert({
            table: dbSubscriptionGroup,
            values: {
              id: randomUUID(),
              workspaceId: childWorkspace.id,
              name: `group-${randomUUID()}`,
              type: "OptOut",
              channel: ChannelType.Sms,
              updatedAt: new Date(),
              createdAt: new Date(),
            },
          }).then(unwrap),
          upsertSubscriptionSecret({
            workspaceId: childWorkspace.id,
          }),
          upsertSmsProvider({
            workspaceId: parentWorkspace.id,
            config: { type: SmsProviderType.Test },
          }),
        ]);
      });

      it("should use the parent workspace's SMS provider", async () => {
        const userId = "1234";
        const phone = "+1234567890";

        const payload = await sendSms({
          workspaceId: childWorkspace.id,
          templateId: template.id,
          messageTags: {
            workspaceId: childWorkspace.id,
            templateId: template.id,
            runId: "run-id-1",
            nodeId: "node-id-1",
            messageId: "message-id-1",
          } satisfies MessageTags,
          userPropertyAssignments: {
            id: userId,
            phone,
          },
          userId,
          useDraft: false,
          subscriptionGroupDetails: {
            id: subscriptionGroup.id,
            name: subscriptionGroup.name,
            type: SubscriptionGroupType.OptOut,
            action: null,
          },
          providerOverride: SmsProviderType.Test,
        });
        const unwrapped = unwrap(payload);
        expect(unwrapped.type).toBe(InternalEventType.MessageSent);
      });
    });
  });

  describe("sendWebhook", () => {
    describe("when your webhook includes screts", () => {
      let templateId: string;
      beforeEach(async () => {
        const mockResponse = {
          data: { message: "Data from base axios call" },
          status: 200,
          statusText: "OK",
          headers: {},
          config: {},
        };

        mockAxios.request.mockResolvedValue(mockResponse);

        unwrap(
          await insert({
            table: dbSecret,
            values: {
              id: randomUUID(),
              workspaceId: workspace.id,
              name: SecretNames.Webhook,
              configValue: {
                type: ChannelType.Webhook,
                ApiKey: "1234",
              },
            },
          }),
        );
      });

      describe("when the template is successfully sent", () => {
        beforeEach(async () => {
          const template = unwrap(
            await upsertMessageTemplate({
              name: randomUUID(),
              workspaceId: workspace.id,
              definition: {
                type: ChannelType.Webhook,
                identifierKey: "id",
                body: JSON.stringify({
                  config: {
                    url: "https://dittofeed-test.com",
                    method: "POST",
                    responseType: "json",
                    data: {
                      message: "{{ user.firstName }}",
                    },
                  },
                  secret: {
                    headers: {
                      Authorization: "{{ secrets.ApiKey }}",
                    },
                  },
                } satisfies ParsedWebhookBody),
              } satisfies WebhookTemplateResource,
            }),
          );
          templateId = template.id;
        });
        it("the returned message sent event should replace secrets with placeholder text", async () => {
          const userId = randomUUID();
          const result = await sendWebhook({
            workspaceId: workspace.id,
            templateId,
            userPropertyAssignments: {
              id: randomUUID(),
              firstName: "John",
            },
            messageTags: {
              workspaceId: workspace.id,
              templateId,
              runId: randomUUID(),
              nodeId: randomUUID(),
              messageId: randomUUID(),
              userId,
            } satisfies MessageTags,
            useDraft: false,
            userId,
          });
          if (result.isErr()) {
            throw new Error(JSON.stringify(result.error));
          }
          const { value } = result;
          if (value.type !== InternalEventType.MessageSent) {
            throw new Error(`Expected message sent event, got ${value.type}`);
          }
          if (value.variant.type !== ChannelType.Webhook) {
            throw new Error(
              `Expected webhook event, got ${value.variant.type}`,
            );
          }
          expect(value.variant.request.headers?.Authorization).toBeUndefined();
        });
        describe("with a rendering error", () => {
          beforeEach(async () => {
            const template = unwrap(
              await upsertMessageTemplate({
                name: randomUUID(),
                workspaceId: workspace.id,
                definition: {
                  type: ChannelType.Webhook,
                  identifierKey: "id",
                  body: JSON.stringify({
                    myInvalidKey: "{{ secrets.ApiKey }}",
                  }),
                } satisfies WebhookTemplateResource,
              }),
            );
            templateId = template.id;
          });
          it("should not expose secret in event", async () => {
            const userId = randomUUID();
            const result = await sendWebhook({
              workspaceId: workspace.id,
              templateId,
              userPropertyAssignments: {
                id: randomUUID(),
              },
              messageTags: {
                workspaceId: workspace.id,
                templateId,
                runId: randomUUID(),
                nodeId: randomUUID(),
                messageId: randomUUID(),
                userId,
              } satisfies MessageTags,
              useDraft: false,
              userId,
            });
            if (result.isOk()) {
              throw new Error("Expected error, got ok");
            }
            const { error } = result;
            if (error.type !== InternalEventType.BadWorkspaceConfiguration) {
              throw new Error(
                `Expected message template render error event, got ${error.type}`,
              );
            }
            if (
              error.variant.type !==
              BadWorkspaceConfigurationType.MessageTemplateRenderError
            ) {
              throw new Error(
                `Expected message template render error event, got ${error.variant.type}`,
              );
            }
            expect(error.variant.error).not.toContain("1234");
          });
        });
      });
    });
  });

  describe("upsertMessageTemplate", () => {
    describe("when a message template is created in a second workspace with a re-used id", () => {
      let secondWorkspace: Workspace;
      beforeEach(async () => {
        secondWorkspace = await insert({
          table: dbWorkspace,
          values: {
            id: randomUUID(),
            name: randomUUID(),
            updatedAt: new Date(),
            createdAt: new Date(),
          },
        }).then(unwrap);
      });
      it("returns a unique constraint violation error", async () => {
        const id = randomUUID();
        const result = await upsertMessageTemplate({
          id,
          name: randomUUID(),
          workspaceId: workspace.id,
          definition: {
            type: ChannelType.Email,
            from: "support@company.com",
            subject: "Hello",
            body: "{% unsubscribe_link here %}.",
          } satisfies EmailTemplateResource,
        });
        expect(result.isOk()).toBe(true);
        const secondResult = await upsertMessageTemplate({
          id,
          name: randomUUID(),
          workspaceId: secondWorkspace.id,
          definition: {
            type: ChannelType.Email,
            from: "support@company.com",
            subject: "Hello",
            body: "{% unsubscribe_link here %}.",
          } satisfies EmailTemplateResource,
        });
        const errorType = secondResult.isErr() && secondResult.error.type;
        expect(
          errorType,
          "second upsert should fail with unique constraint violation",
        ).toEqual(
          UpsertMessageTemplateValidationErrorType.UniqueConstraintViolation,
        );
      });
    });
  });

<<<<<<< HEAD
  describe("batchMessageUsers", () => {
    describe("when sending email messages to multiple users", () => {
      let template: MessageTemplate;
      let subscriptionGroup: SubscriptionGroup;

      beforeEach(async () => {
        ({ template, subscriptionGroup } = await setupEmailTemplate(workspace));

        // Set up email provider for the workspace
        await upsertEmailProvider({
          workspaceId: workspace.id,
          config: { type: EmailProviderType.Test },
          setDefault: true,
        });
      });

      it("should send messages to all users and return success results", async () => {
        const users = [
          {
            id: "user1",
            properties: {
              email: "user1@test.com",
              firstName: "User1",
            },
          },
          {
            id: "user2",
            properties: {
              email: "user2@test.com",
              firstName: "User2",
            },
          },
        ];

        const result = await batchMessageUsers({
          workspaceId: workspace.id,
          templateId: template.id,
          // Skip subscription group for now due to setup complexity
          channel: ChannelType.Email,
          users,
        });

        expect(result.results).toHaveLength(2);
        expect(result.results[0]?.type).toBe(
          BatchMessageUsersResultTypeEnum.Success,
        );
        expect(result.results[0]?.userId).toBe("user1");
        expect(result.results[1]?.type).toBe(
          BatchMessageUsersResultTypeEnum.Success,
        );
        expect(result.results[1]?.userId).toBe("user2");
      });

      it("should handle users with missing email identifiers", async () => {
        const users = [
          {
            id: "user1",
            properties: {
              firstName: "User1",
              // Missing email
            },
          },
        ];

        const result = await batchMessageUsers({
          workspaceId: workspace.id,
          templateId: template.id,
          // Skip subscription group for now due to setup complexity
          channel: ChannelType.Email,
          users,
        });

        expect(result.results).toHaveLength(1);
        expect(result.results[0]?.type).toBe(
          BatchMessageUsersResultTypeEnum.RetryableError,
        );
        expect(result.results[0]?.userId).toBe("user1");
      });
=======
  describe("when sending email with base64 encoded attachments", () => {
    let template: MessageTemplate;

    beforeEach(async () => {
      // First create the email provider
      await upsertEmailProvider({
        workspaceId: workspace.id,
        config: { type: EmailProviderType.Test },
        setDefault: true,
      });

      // Then create the template
      template = await insert({
        table: dbMessageTemplate,
        values: {
          id: randomUUID(),
          workspaceId: workspace.id,
          name: `template-${randomUUID()}`,
          updatedAt: new Date(),
          createdAt: new Date(),
          definition: {
            type: ChannelType.Email,
            from: "support@company.com",
            subject: "Hello with attachment",
            body: "<mjml><mj-body><mj-section><mj-column><mj-text>Please find the attached file.</mj-text></mj-column></mj-section></mj-body></mjml>",
            attachmentUserProperties: ["myFile"],
          } satisfies EmailTemplateResource,
        },
      }).then(unwrap);
    });

    it("should handle base64 encoded file attachments", async () => {
      const userId = 1234;
      const email = "test@email.com";

      // Sample base64 encoded file (a simple text file)
      const base64FileData = "SGVsbG8gV29ybGQ="; // "Hello World" in base64
      const attachmentFile: Base64EncodedFile = {
        type: AppFileType.Base64Encoded,
        name: "test.txt",
        mimeType: "text/plain",
        data: base64FileData,
      };

      const result = await sendEmail({
        workspaceId: workspace.id,
        templateId: template.id,
        messageTags: {
          workspaceId: workspace.id,
          templateId: template.id,
          runId: "run-id-1",
          messageId: randomUUID(),
        },
        userPropertyAssignments: {
          email,
          myFile: attachmentFile,
        },
        userId: userId.toString(),
        useDraft: false,
      });

      expect(result.isOk()).toBe(true);
      if (result.isOk()) {
        expect(result.value.type).toBe(InternalEventType.MessageSent);
        if (result.value.type === InternalEventType.MessageSent) {
          expect(result.value.variant.type).toBe(ChannelType.Email);
          if (result.value.variant.type === ChannelType.Email) {
            expect(result.value.variant.attachments).toHaveLength(1);
            expect(result.value.variant.attachments?.[0]).toEqual({
              name: "test.txt",
              mimeType: "text/plain",
            });
          }
        }
      }
>>>>>>> c62bccaa
    });
  });
});<|MERGE_RESOLUTION|>--- conflicted
+++ resolved
@@ -570,7 +570,6 @@
     });
   });
 
-<<<<<<< HEAD
   describe("batchMessageUsers", () => {
     describe("when sending email messages to multiple users", () => {
       let template: MessageTemplate;
@@ -649,7 +648,8 @@
         );
         expect(result.results[0]?.userId).toBe("user1");
       });
-=======
+    });
+  });
   describe("when sending email with base64 encoded attachments", () => {
     let template: MessageTemplate;
 
@@ -725,7 +725,6 @@
           }
         }
       }
->>>>>>> c62bccaa
     });
   });
 });