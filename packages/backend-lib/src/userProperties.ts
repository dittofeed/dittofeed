--- conflicted
+++ resolved
@@ -40,12 +40,8 @@
       id,
       definition,
       exampleValue: exampleValue ?? undefined,
-<<<<<<< HEAD
       updatedAt: Number(userProperty.updatedAt),
     })
-=======
-    }),
->>>>>>> be8609a5
   );
 }
 
