import { SESv2ServiceException } from "@aws-sdk/client-sesv2";
import { MessagesMessage as MailChimpMessage } from "@mailchimp/mailchimp_transactional";
import { MailDataRequired } from "@sendgrid/mail";
import axios, { AxiosError, AxiosHeaders } from "axios";
import { randomUUID } from "crypto";
import { and, eq, SQL } from "drizzle-orm";
import { toMjml } from "emailo/src/toMjml";
import { CHANNEL_IDENTIFIERS } from "isomorphic-lib/src/channels";
import { MESSAGE_ID_HEADER, SecretNames } from "isomorphic-lib/src/constants";
import { isWorkspaceWideProvider } from "isomorphic-lib/src/email";
import { messageTemplateDraftToDefinition } from "isomorphic-lib/src/messageTemplates";
import { unwrap } from "isomorphic-lib/src/resultHandling/resultUtils";
import {
  jsonParseSafe,
  schemaValidateWithErr,
} from "isomorphic-lib/src/resultHandling/schemaValidation";
import { assertUnreachable } from "isomorphic-lib/src/typeAssertions";
import { err, ok, Result } from "neverthrow";
import { PostgresError } from "pg-error-enum";
import { Message as PostMarkRequiredFields } from "postmark";
import * as R from "remeda";
import { omit } from "remeda";
import { Overwrite } from "utility-types";
import { validate as validateUuid } from "uuid";

import { submitBatch } from "./apps/batch";
import { getObject, storage } from "./blobStorage";
import { db, queryResult } from "./db";
import {
  defaultEmailProvider as dbDefaultEmailProvider,
  defaultSmsProvider as dbDefaultSmsProvider,
  emailProvider as dbEmailProvider,
  messageTemplate as dbMessageTemplate,
  secret as dbSecret,
  smsProvider as dbSmsProvider,
  subscriptionGroup as dbSubscriptionGroup,
  workspace as dbWorkspace,
} from "./db/schema";
import {
  sendMail as sendMailAmazonSes,
  SesMailData,
} from "./destinations/amazonses";
import { sendMail as sendMailMailchimp } from "./destinations/mailchimp";
import { sendMail as sendMailPostMark } from "./destinations/postmark";
import {
  ResendRequiredData,
  sendMail as sendMailResend,
} from "./destinations/resend";
import { sendMail as sendMailSendgrid } from "./destinations/sendgrid";
import {
  sendMail as sendMailSmtp,
  SendSmtpMailParams,
} from "./destinations/smtp";
import {
  Sender as TwilioSender,
  sendSms as sendSmsTwilio,
  TwilioAuth,
} from "./destinations/twilio";
import {
  getAndRefreshGmailAccessToken,
  sendGmailEmail,
  SendGmailEmailParams,
} from "./gmail";
import { renderLiquid } from "./liquid";
import logger from "./logger";
import {
  constructUnsubscribeHeaders,
  UnsubscribeHeaders,
} from "./messaging/email";
import { withSpan } from "./openTelemetry";
import {
  getSubscriptionGroupDetails,
  getSubscriptionGroupWithAssignment,
  inSubscriptionGroup,
  SubscriptionGroupDetails,
} from "./subscriptionGroups";
import {
  AppDataFileInternal,
  AppFileType,
  BackendMessageSendResult,
  BadWorkspaceConfigurationType,
<<<<<<< HEAD
  BatchMessageUsersRequest,
  BatchMessageUsersResponse,
  BatchMessageUsersResult,
  BatchMessageUsersResultTypeEnum,
  BlobStorageFile,
=======
>>>>>>> c62bccaa
  ChannelType,
  EmailProviderSecret,
  EmailProviderType,
  EmailProviderTypeSchema,
  EventType,
  InternalEventType,
  KnownBatchTrackData,
  MessageSendFailure,
  MessageSkippedType,
  MessageTags,
  MessageTemplate,
  MessageTemplateRenderError,
  MessageTemplateResource,
  MessageTemplateResourceDefinition,
  MessageTemplateResourceDraft,
  MessageTemplateTestRequest,
  MessageWebhookServiceFailure,
  MessageWebhookSuccess,
  MobilePushProviderType,
  NonRetryableMessageSendFailure,
  ParsedWebhookBody,
  Secret,
  SmsProvider,
  SmsProviderOverride,
  SmsProviderSecret,
  SmsProviderType,
  SubscriptionChange,
  SubscriptionGroupType,
  TrackData,
  TwilioSecret,
  TwilioSenderOverrideType,
  UpsertMessageTemplateResource,
  UpsertMessageTemplateValidationError,
  UpsertMessageTemplateValidationErrorType,
  WebhookConfig,
  WebhookResponse,
  WebhookSecret,
} from "./types";
import {
  findAllUserPropertyAssignments,
  UserPropertyAssignments,
} from "./userProperties";
import { isWorkspaceOccupantType } from "./workspaceOccupantSettings";

export function enrichMessageTemplate({
  id,
  name,
  workspaceId,
  definition,
  draft,
  updatedAt,
}: Overwrite<
  MessageTemplate,
  {
    draft?: unknown;
    definition?: unknown;
  }
>): Result<MessageTemplateResource, Error> {
  const enrichedDefinition = definition
    ? schemaValidateWithErr(definition, MessageTemplateResourceDefinition)
    : ok(undefined);
  const enrichedDraft = draft
    ? schemaValidateWithErr(draft, MessageTemplateResourceDraft)
    : ok(undefined);
  if (enrichedDefinition.isErr()) {
    return err(enrichedDefinition.error);
  }
  if (enrichedDraft.isErr()) {
    return err(enrichedDraft.error);
  }
  const type = enrichedDefinition.value?.type ?? enrichedDraft.value?.type;
  if (!type) {
    return err(
      new Error("message template has neither a draft nor a definition"),
    );
  }
  const enriched: MessageTemplateResource = {
    id,
    name,
    workspaceId,
    type,
    updatedAt: Number(updatedAt),
    ...(enrichedDefinition.value
      ? { definition: enrichedDefinition.value }
      : {}),
    ...(enrichedDraft.value ? { draft: enrichedDraft.value } : {}),
  };

  return ok(enriched);
}

export async function findMessageTemplate({
  id,
  channel,
}: {
  id: string;
  channel: ChannelType;
}): Promise<Result<MessageTemplateResource | null, Error>> {
  if (!validateUuid(id)) {
    logger().info({ id, channel }, "Invalid message template id");
    return ok(null);
  }
  const template = await db().query.messageTemplate.findFirst({
    where: eq(dbMessageTemplate.id, id),
  });
  if (!template) {
    return ok(null);
  }

  return enrichMessageTemplate(template).map((t) => {
    const definition = t.draft ?? t.definition ?? null;
    return definition && definition.type === channel ? t : null;
  });
}

export async function upsertMessageTemplate(
  data: UpsertMessageTemplateResource,
): Promise<
  Result<MessageTemplateResource, UpsertMessageTemplateValidationError>
> {
  if (data.id && !validateUuid(data.id)) {
    return err({
      type: UpsertMessageTemplateValidationErrorType.IdError,
      message: "Invalid message template id, must be a valid v4 UUID",
    });
  }
  const result = await queryResult(
    db()
      .insert(dbMessageTemplate)
      .values({
        id: data.id,
        workspaceId: data.workspaceId,
        name: data.name,
        definition: data.definition,
        draft: data.draft,
        resourceType: data.resourceType,
      })
      .onConflictDoUpdate({
        target: data.id
          ? [dbMessageTemplate.id]
          : [dbMessageTemplate.workspaceId, dbMessageTemplate.name],
        set: {
          name: data.name,
          definition: data.definition,
          draft: data.draft,
          resourceType: data.resourceType,
        },
        setWhere: eq(dbMessageTemplate.workspaceId, data.workspaceId),
      })
      .returning(),
  );
  if (result.isErr()) {
    if (
      result.error.code === PostgresError.UNIQUE_VIOLATION ||
      result.error.code === PostgresError.FOREIGN_KEY_VIOLATION
    ) {
      return err({
        type: UpsertMessageTemplateValidationErrorType.UniqueConstraintViolation,
        message:
          "Names must be unique in workspace. Id's must be globally unique.",
      });
    }
    throw result.error;
  }

  const [messageTemplate] = result.value;
  if (!messageTemplate) {
    return err({
      type: UpsertMessageTemplateValidationErrorType.UniqueConstraintViolation,
      message:
        "Names must be unique in workspace. Id's must be globally unique.",
    });
  }
  return ok(unwrap(enrichMessageTemplate(messageTemplate)));
}

export async function findMessageTemplates({
  workspaceId,
  includeInternal,
}: {
  workspaceId: string;
  includeInternal?: boolean;
}): Promise<MessageTemplateResource[]> {
  const conditions: SQL[] = [eq(dbMessageTemplate.workspaceId, workspaceId)];
  if (!includeInternal) {
    conditions.push(eq(dbMessageTemplate.resourceType, "Declarative"));
  }
  const messageTemplates = await db().query.messageTemplate.findMany({
    where: and(...conditions),
  });
  return messageTemplates.map((mt) => unwrap(enrichMessageTemplate(mt)));
}

async function getSendMessageModels({
  templateId,
  workspaceId,
  channel,
  subscriptionGroupDetails,
  useDraft,
}: {
  workspaceId: string;
  templateId: string;
  channel: ChannelType;
  subscriptionGroupDetails?: Omit<SubscriptionGroupDetails, "name">;
  useDraft?: boolean;
}): Promise<
  Result<
    {
      messageTemplateDefinition: MessageTemplateResourceDefinition;
      subscriptionGroupSecret: string | null;
    },
    MessageSendFailure
  >
> {
  if (
    subscriptionGroupDetails &&
    !inSubscriptionGroup(subscriptionGroupDetails)
  ) {
    const { type: subscriptionGroupType, action: subscriptionGroupAction } =
      subscriptionGroupDetails;
    return err({
      type: InternalEventType.MessageSkipped,
      variant: {
        type: MessageSkippedType.SubscriptionState,
        action: subscriptionGroupAction,
        subscriptionGroupType,
      },
    });
  }

  const [messageTemplateResult, subscriptionGroupSecret] = await Promise.all([
    findMessageTemplate({
      id: templateId,
      channel,
    }),
    db().query.secret.findFirst({
      where: and(
        eq(dbSecret.workspaceId, workspaceId),
        eq(dbSecret.name, SecretNames.Subscription),
      ),
    }),
  ]);
  if (messageTemplateResult.isErr()) {
    const message = "failed to parse message template definition";
    logger().error(
      {
        templateId,
        workspaceId,
        err: messageTemplateResult.error,
      },
      message,
    );
    return err({
      type: InternalEventType.BadWorkspaceConfiguration,
      variant: {
        type: BadWorkspaceConfigurationType.MessageTemplateMisconfigured,
        message,
      },
    });
  }
  const messageTemplate = messageTemplateResult.value;
  if (!messageTemplate) {
    logger().error(
      {
        templateId,
        workspaceId,
      },
      "message template not found",
    );
    return err({
      type: InternalEventType.BadWorkspaceConfiguration,
      variant: {
        type: BadWorkspaceConfigurationType.MessageTemplateNotFound,
      },
    });
  }
  const definitionFromDraft =
    useDraft && messageTemplate.draft
      ? messageTemplateDraftToDefinition(messageTemplate.draft).unwrapOr(null)
      : null;
  const messageTemplateDefinition: MessageTemplateResourceDefinition | null =
    definitionFromDraft ?? messageTemplate.definition ?? null;

  if (!messageTemplateDefinition) {
    return err({
      type: InternalEventType.BadWorkspaceConfiguration,
      variant: {
        type: BadWorkspaceConfigurationType.MessageTemplateNotFound,
      },
    });
  }
  return ok({
    messageTemplateDefinition,
    subscriptionGroupSecret: subscriptionGroupSecret?.value ?? null,
  });
}

export interface SendMessageParametersBase {
  workspaceId: string;
  userId: string;
  templateId: string;
  userPropertyAssignments: UserPropertyAssignments;
  subscriptionGroupDetails?: SubscriptionGroupDetails & { name: string };
  messageTags?: MessageTags;
  useDraft: boolean;
  isPreview?: boolean;
}

export interface SendMessageParametersEmail extends SendMessageParametersBase {
  channel: (typeof ChannelType)["Email"];
  providerOverride?: EmailProviderTypeSchema;
}

export type SendMessageParametersSms = SendMessageParametersBase &
  SmsProviderOverride & {
    channel: (typeof ChannelType)["Sms"];
    disableCallback?: boolean;
  };

export interface SendMessageParametersMobilePush
  extends SendMessageParametersBase {
  channel: (typeof ChannelType)["MobilePush"];
  provider?: MobilePushProviderType;
}

export interface SendMessageParametersWebhook
  extends SendMessageParametersBase {
  channel: (typeof ChannelType)["Webhook"];
}

export type SendMessageParameters =
  | SendMessageParametersEmail
  | SendMessageParametersSms
  | SendMessageParametersWebhook
  | SendMessageParametersMobilePush;

type TemplateDictionary<T> = {
  [K in keyof T]: {
    contents?: string;
    mjml?: boolean;
  };
};

interface Attachment {
  mimeType: string;
  data: string;
  name: string;
}

function renderValues<T extends TemplateDictionary<T>>({
  templates,
  ...rest
}: Omit<Parameters<typeof renderLiquid>[0], "template"> & {
  templates: T;
}): Result<
  { [K in keyof T]: T[K]["contents"] },
  {
    field: string;
    error: string;
  }
> {
  const result: Record<string, string> = {};

  for (const key in templates) {
    if (Object.prototype.hasOwnProperty.call(templates, key)) {
      const { contents: template, mjml } = templates[key];
      try {
        result[key] = renderLiquid({
          ...rest,
          template,
          mjml,
        });
      } catch (e) {
        const error = e as Error;
        return err({
          field: key,
          error: error.message,
        });
      }
    }
  }

  const coercedResult = result as { [K in keyof T]: string };
  return ok(coercedResult);
}

async function getSmsProviderForWorkspace({
  providerOverride,
  workspaceId,
}: {
  workspaceId: string;
  providerOverride?: SmsProviderType;
}): Promise<(SmsProvider & { secret: Secret | null }) | null> {
  if (providerOverride) {
    const provider = await db().query.smsProvider.findFirst({
      where: and(
        eq(dbSmsProvider.workspaceId, workspaceId),
        eq(dbSmsProvider.type, providerOverride),
      ),
      with: {
        secret: true,
      },
    });
    return provider ?? null;
  }
  const defaultProvider = await db().query.defaultSmsProvider.findFirst({
    where: eq(dbDefaultSmsProvider.workspaceId, workspaceId),
    with: {
      smsProvider: {
        with: {
          secret: true,
        },
      },
    },
  });
  return defaultProvider?.smsProvider ?? null;
}

async function getSmsProvider({
  providerOverride,
  workspaceId,
}: {
  workspaceId: string;
  providerOverride?: SmsProviderType;
}): Promise<(SmsProvider & { secret: Secret | null }) | null> {
  const provider = await getSmsProviderForWorkspace({
    workspaceId,
    providerOverride,
  });
  if (provider) {
    return provider;
  }
  const workspace = await db().query.workspace.findFirst({
    where: eq(dbWorkspace.id, workspaceId),
  });
  const parentWorkspaceId = workspace?.parentWorkspaceId;
  if (!parentWorkspaceId) {
    return null;
  }
  return getSmsProviderForWorkspace({
    workspaceId: parentWorkspaceId,
    providerOverride,
  });
}

function getMessageFileId({
  messageId,
  name,
}: {
  messageId: string;
  name: string;
}): string {
  return `${messageId}-${name}`;
}

function getWebsiteFromFromEmail(from: string): string | null {
  const fromParts = from.split("@");
  if (fromParts.length !== 2 || !fromParts[1]) {
    return null;
  }
  try {
    return new URL(`https://${fromParts[1]}`).origin;
  } catch (error) {
    logger().info({ err: error }, "error getting website from from email");
    return null;
  }
}

async function getEmailProviderSecretForWorkspace({
  providerOverride,
  workspaceId,
}: {
  workspaceId: string;
  providerOverride?: EmailProviderTypeSchema;
}): Promise<Secret | null> {
  if (providerOverride) {
    const provider = await db().query.emailProvider.findFirst({
      where: and(
        eq(dbEmailProvider.workspaceId, workspaceId),
        eq(dbEmailProvider.type, providerOverride),
      ),
      with: {
        secret: true,
      },
    });
    return provider?.secret ?? null;
  }
  const defaultProvider = await db().query.defaultEmailProvider.findFirst({
    where: eq(dbDefaultEmailProvider.workspaceId, workspaceId),
    with: {
      emailProvider: {
        with: {
          secret: true,
        },
      },
    },
  });

  return defaultProvider?.emailProvider.secret ?? null;
}

const PROVIDER_NOT_FOUND_ERROR = {
  type: InternalEventType.BadWorkspaceConfiguration,
  variant: {
    type: BadWorkspaceConfigurationType.MessageServiceProviderNotFound,
  },
} as const;

async function getEmailProviderSecretForWorkspaceHierarchical({
  workspaceId,
  providerOverride,
}: {
  workspaceId: string;
  providerOverride?: EmailProviderTypeSchema;
}): Promise<Secret | null> {
  const secret = await getEmailProviderSecretForWorkspace({
    workspaceId,
    providerOverride,
  });
  if (secret) {
    return secret;
  }
  const workspace = await db().query.workspace.findFirst({
    where: eq(dbWorkspace.id, workspaceId),
  });
  const parentWorkspaceId = workspace?.parentWorkspaceId;
  if (!parentWorkspaceId) {
    return null;
  }
  return getEmailProviderSecretForWorkspace({
    workspaceId: parentWorkspaceId,
    providerOverride,
  });
}

async function getEmailProvider({
  providerOverride,
  workspaceId,
  workspaceOccupantId,
  workspaceOccupantType,
}: {
  workspaceId: string;
  providerOverride?: EmailProviderTypeSchema;
  workspaceOccupantId?: string;
  workspaceOccupantType?: string;
}): Promise<Result<EmailProviderSecret, MessageSendFailure>> {
  let emailProviderSecret: EmailProviderSecret | null = null;
  if (providerOverride && !isWorkspaceWideProvider(providerOverride)) {
    if (
      !workspaceOccupantId ||
      !isWorkspaceOccupantType(workspaceOccupantType)
    ) {
      logger().error(
        {
          workspaceId,
          workspaceOccupantId,
          workspaceOccupantType,
        },
        "email provider not found for non-workspace-wide provider. workspaceOccupantId and workspaceOccupantType must be provided.",
      );
      return err(PROVIDER_NOT_FOUND_ERROR);
    }
    switch (providerOverride) {
      case EmailProviderType.Gmail: {
        const gmailCredentials = await getAndRefreshGmailAccessToken({
          workspaceId,
          workspaceOccupantId,
          workspaceOccupantType,
        });
        if (!gmailCredentials) {
          logger().info(
            {
              workspaceId,
              workspaceOccupantId,
              workspaceOccupantType,
            },
            "gmail credentials not found",
          );
          return err(PROVIDER_NOT_FOUND_ERROR);
        }
        emailProviderSecret = {
          type: EmailProviderType.Gmail,
          email: gmailCredentials.email,
          accessToken: gmailCredentials.accessToken,
          refreshToken: gmailCredentials.refreshToken,
          expiresAt: gmailCredentials.expiresAt,
        };
        break;
      }
      default:
        assertUnreachable(providerOverride);
    }
  } else {
    const secret = await getEmailProviderSecretForWorkspaceHierarchical({
      workspaceId,
      providerOverride,
    });
    if (!secret) {
      logger().info(
        {
          workspaceId,
          providerOverride,
        },
        "email provider not found for workspace",
      );
      return err(PROVIDER_NOT_FOUND_ERROR);
    }

    const secretConfigResult = schemaValidateWithErr(
      secret.configValue,
      EmailProviderSecret,
    );
    if (secretConfigResult.isErr()) {
      return err({
        type: InternalEventType.BadWorkspaceConfiguration,
        variant: {
          type: BadWorkspaceConfigurationType.MessageServiceProviderMisconfigured,
          message:
            "Application error: message service provider config malformed.",
        },
      });
    }
    emailProviderSecret = secretConfigResult.value;
  }
  return ok(emailProviderSecret);
}

export async function sendEmail({
  workspaceId,
  templateId,
  userPropertyAssignments,
  subscriptionGroupDetails,
  messageTags,
  userId,
  providerOverride,
  useDraft,
  isPreview,
}: Omit<
  SendMessageParametersEmail,
  "channel"
>): Promise<BackendMessageSendResult> {
  const [getSendModelsResult, emailProviderResult] = await Promise.all([
    getSendMessageModels({
      workspaceId,
      templateId,
      channel: ChannelType.Email,
      useDraft,
      subscriptionGroupDetails,
    }),
    getEmailProvider({
      workspaceId,
      providerOverride,
      workspaceOccupantId: messageTags?.workspaceOccupantId,
      workspaceOccupantType: messageTags?.workspaceOccupantType,
    }),
  ]);
  if (getSendModelsResult.isErr()) {
    return err(getSendModelsResult.error);
  }
  const { messageTemplateDefinition, subscriptionGroupSecret } =
    getSendModelsResult.value;

  if (messageTemplateDefinition.type !== ChannelType.Email) {
    return err({
      type: InternalEventType.BadWorkspaceConfiguration,
      variant: {
        type: BadWorkspaceConfigurationType.MessageTemplateMisconfigured,
        message: "message template is not an email template",
      },
    });
  }
  const identifierKey = CHANNEL_IDENTIFIERS[ChannelType.Email];
  let emailBody: string;
  if ("emailContentsType" in messageTemplateDefinition) {
    const mjml = toMjml({
      content: messageTemplateDefinition.body,
      mode: "render",
    });
    emailBody = mjml;
  } else {
    emailBody = messageTemplateDefinition.body;
  }
  const renderedValuesResult = renderValues({
    userProperties: userPropertyAssignments,
    identifierKey,
    subscriptionGroupId: subscriptionGroupDetails?.id,
    workspaceId,
    tags: messageTags,
    isPreview,
    templates: {
      from: {
        contents: messageTemplateDefinition.from,
      },
      subject: {
        contents: messageTemplateDefinition.subject,
      },
      body: {
        contents: emailBody,
        mjml: true,
      },
      replyTo: {
        contents: messageTemplateDefinition.replyTo,
      },
      name: {
        contents: messageTemplateDefinition.name,
      },
      cc: {
        contents: messageTemplateDefinition.cc,
      },
      bcc: {
        contents: messageTemplateDefinition.bcc,
      },
    },
    secrets: subscriptionGroupSecret
      ? {
          [SecretNames.Subscription]: subscriptionGroupSecret,
        }
      : undefined,
  });

  if (renderedValuesResult.isErr()) {
    const { error, field } = renderedValuesResult.error;
    return err({
      type: InternalEventType.BadWorkspaceConfiguration,
      variant: {
        type: BadWorkspaceConfigurationType.MessageTemplateRenderError,
        field,
        error,
      },
    });
  }
  const identifier = userPropertyAssignments[identifierKey];
  if (!identifier || typeof identifier !== "string") {
    return err({
      type: InternalEventType.MessageSkipped,
      variant: {
        type: MessageSkippedType.MissingIdentifier,
        identifierKey,
      },
    });
  }
  const {
    from,
    subject,
    body,
    replyTo: baseReplyTo,
    name: baseName,
    cc: unsplitCc,
    bcc: unsplitBcc,
  } = renderedValuesResult.value;
  const replyTo = !baseReplyTo?.length ? undefined : baseReplyTo;
  const emailName = !baseName?.length ? undefined : baseName;
  const cc = unsplitCc?.split(",").flatMap((email) => {
    const trimmed = email.trim();
    return trimmed.length ? trimmed : [];
  });
  const bcc = unsplitBcc?.split(",").flatMap((email) => {
    const trimmed = email.trim();
    return trimmed.length ? trimmed : [];
  });
  const to = identifier;

  let customHeaders: Record<string, string> | undefined;
  if (messageTemplateDefinition.headers) {
    const headersToRender: Record<
      string,
      {
        contents: string;
      }
    > = {};
    for (const header of messageTemplateDefinition.headers) {
      headersToRender[header.name] = {
        contents: header.value,
      };
    }
    const renderedCustomHeaders = renderValues({
      userProperties: userPropertyAssignments,
      identifierKey,
      subscriptionGroupId: subscriptionGroupDetails?.id,
      workspaceId,
      tags: messageTags,
      isPreview,
      templates: headersToRender,
    });
    if (renderedCustomHeaders.isErr()) {
      const { error, field } = renderedCustomHeaders.error;
      return err({
        type: InternalEventType.BadWorkspaceConfiguration,
        variant: {
          type: BadWorkspaceConfigurationType.MessageTemplateRenderError,
          field,
          error,
        },
      });
    }
    customHeaders = renderedCustomHeaders.value;
  }

  const unsubscribeHeadersResult: Result<
    UnsubscribeHeaders,
    MessageTemplateRenderError
  > | null =
    subscriptionGroupDetails && subscriptionGroupSecret
      ? constructUnsubscribeHeaders({
          to,
          from,
          userId,
          subscriptionGroupSecret,
          subscriptionGroupName: subscriptionGroupDetails.name,
          workspaceId,
          subscriptionGroupId: subscriptionGroupDetails.id,
        })
      : null;

  // eslint-disable-next-line @typescript-eslint/prefer-optional-chain
  if (unsubscribeHeadersResult && unsubscribeHeadersResult.isErr()) {
    return err({
      type: InternalEventType.BadWorkspaceConfiguration,
      variant: unsubscribeHeadersResult.error,
    });
  }
  const unsubscribeHeaders = unsubscribeHeadersResult?.value as
    | Record<string, string>
    | undefined;

  const headers = {
    ...customHeaders,
    ...unsubscribeHeaders,
  };

  let attachments: Attachment[] | undefined;
  if (
    messageTemplateDefinition.attachmentUserProperties?.length &&
    messageTags
  ) {
    const s = storage();

    const attachmentPromises =
      messageTemplateDefinition.attachmentUserProperties.map(
        async (attachmentProperty) => {
          const assignment = userPropertyAssignments[attachmentProperty];
          const file = schemaValidateWithErr(assignment, AppDataFileInternal);
          if (file.isErr()) {
            logger().error(
              {
                err: file.error,
                assignment,
                attachmentProperty,
                templateId,
                workspaceId,
              },
              "error validating attachment user property",
            );
            return [];
          }

          const { name, mimeType } = file.value;
          let data: string;

          switch (file.value.type) {
            case AppFileType.Base64Encoded: {
              // For Base64EncodedFile, use the data directly
              data = file.value.data;
              break;
            }
            case AppFileType.BlobStorage: {
              // For BlobStorageFile, fetch from storage
              const object = await getObject(s, {
                key: file.value.key,
              });
              if (!object) {
                logger().error(
                  {
                    key: file.value.key,
                    workspaceId,
                    mimeType,
                    name,
                    templateId,
                  },
                  "error getting attachment object",
                );
                return [];
              }
              data = object.text;
              break;
            }
            default: {
              assertUnreachable(file.value);
            }
          }

          const attachment: Attachment = {
            mimeType,
            data,
            name,
          };
          return attachment;
        },
      );

    attachments = (await Promise.all(attachmentPromises)).flat();
  }
  // To set on the message sent event
  const attachmentsSent = attachments?.map(({ name, mimeType }) => ({
    name,
    mimeType,
  }));

  if (emailProviderResult.isErr()) {
    return err(emailProviderResult.error);
  }
  const emailProvider = emailProviderResult.value;

  switch (emailProvider.type) {
    case EmailProviderType.Smtp: {
      const { host, port } = emailProvider;
      if (!host) {
        return err({
          type: InternalEventType.BadWorkspaceConfiguration,
          variant: {
            type: BadWorkspaceConfigurationType.MessageServiceProviderMisconfigured,
            message: `missing host in smtp config`,
          },
        });
      }
      const numPort = port?.length ? parseInt(port, 10) : undefined;
      if (numPort && Number.isNaN(numPort)) {
        return err({
          type: InternalEventType.BadWorkspaceConfiguration,
          variant: {
            type: BadWorkspaceConfigurationType.MessageServiceProviderMisconfigured,
            message: `invalid port in smtp config`,
          },
        });
      }
      const smtpAttachments: SendSmtpMailParams["attachments"] =
        messageTags &&
        attachments?.map((attachment) => ({
          content: attachment.data,
          filename: attachment.name,
          contentType: attachment.mimeType,
        }));

      const result = await sendMailSmtp({
        ...emailProvider,
        from,
        to,
        subject,
        replyTo,
        name: emailName,
        body,
        host,
        port: numPort,
        headers,
        cc,
        bcc,
        attachments: smtpAttachments,
      });
      if (result.isErr()) {
        return err({
          type: InternalEventType.MessageFailure,
          variant: {
            type: ChannelType.Email,
            provider: result.error,
          },
        });
      }
      return ok({
        type: InternalEventType.MessageSent,
        variant: {
          type: ChannelType.Email,
          from,
          body,
          to,
          subject,
          headers,
          replyTo,
          cc: unsplitCc,
          bcc: unsplitBcc,
          name: emailName,
          attachments: attachmentsSent,
          provider: {
            type: EmailProviderType.Smtp,
            messageId: result.value.messageId,
          },
        },
      });
    }
    case EmailProviderType.SendGrid: {
      const sendgridAttachments: MailDataRequired["attachments"] =
        messageTags &&
        attachments?.map((attachment) => ({
          content: attachment.data,
          type: attachment.mimeType,
          filename: attachment.name,
          contentId: getMessageFileId({
            messageId: messageTags.messageId,
            name: attachment.name,
          }),
        }));
      const mailData: MailDataRequired = {
        to,
        from: {
          email: from,
          name: emailName,
        },
        subject,
        html: body,
        replyTo,
        headers,
        cc,
        bcc,
        attachments: sendgridAttachments,
        customArgs: {
          workspaceId,
          templateId,
          ...messageTags,
        },
      };

      if (!emailProvider.apiKey) {
        return err({
          type: InternalEventType.BadWorkspaceConfiguration,
          variant: {
            type: BadWorkspaceConfigurationType.MessageServiceProviderMisconfigured,
            message: `missing apiKey in sendgrid secret config`,
          },
        });
      }

      const result = await sendMailSendgrid({
        mailData,
        apiKey: emailProvider.apiKey,
      });

      if (result.isErr()) {
        return err({
          type: InternalEventType.MessageFailure,
          variant: {
            type: ChannelType.Email,
            provider: {
              type: EmailProviderType.SendGrid,
              // Necessary because the types on sendgrid's lib are wrong
              body: JSON.stringify(result.error.response.body),
              status: result.error.code,
            },
          },
        });
      }
      return ok({
        type: InternalEventType.MessageSent,
        variant: {
          type: ChannelType.Email,
          from,
          body,
          to,
          subject,
          headers,
          replyTo,
          cc: unsplitCc,
          bcc: unsplitBcc,
          name: emailName,
          attachments: attachmentsSent,
          provider: {
            type: EmailProviderType.SendGrid,
          },
        },
      });
    }
    case EmailProviderType.AmazonSes: {
      const sesAttachments = attachments?.map((attachment) => ({
        filename: attachment.name,
        content: attachment.data,
        contentType: attachment.mimeType,
      }));

      const fromWithName = emailName ? `${emailName} <${from}>` : from;
      const mailData: SesMailData = {
        to,
        from: fromWithName,
        subject,
        html: body,
        replyTo,
        cc,
        bcc,
        headers,
        attachments: sesAttachments,
        tags: {
          workspaceId,
          templateId,
          ...messageTags,
        },
      };

      if (
        !emailProvider.accessKeyId ||
        !emailProvider.secretAccessKey ||
        !emailProvider.region
      ) {
        return err({
          type: InternalEventType.BadWorkspaceConfiguration,
          variant: {
            type: BadWorkspaceConfigurationType.MessageServiceProviderMisconfigured,
            message: "missing accesskey or secret in AmazonSES config",
          },
        });
      }

      const result = await sendMailAmazonSes({
        mailData,
        config: {
          accessKeyId: emailProvider.accessKeyId,
          secretAccessKey: emailProvider.secretAccessKey,
          region: emailProvider.region,
        },
      });

      if (result.isErr()) {
        let message: string | undefined;
        if (result.error instanceof SESv2ServiceException) {
          message = result.error.message;
        } else if (result.error instanceof Error) {
          // eslint-disable-next-line @typescript-eslint/no-unsafe-assignment
          message = result.error.message;
        } else {
          logger().error(
            {
              err: result.error,
              workspaceId,
              messageId: messageTags?.messageId,
            },
            "Unknown error sending email",
          );
          message = "Unknown error";
        }
        return err({
          type: InternalEventType.MessageFailure,
          variant: {
            type: ChannelType.Email,
            provider: {
              type: EmailProviderType.AmazonSes,
              message,
            },
          },
        });
      }
      return ok({
        type: InternalEventType.MessageSent,
        variant: {
          type: ChannelType.Email,
          from,
          body,
          to,
          cc: unsplitCc,
          bcc: unsplitBcc,
          subject,
          headers,
          replyTo,
          name: emailName,
          provider: {
            type: EmailProviderType.AmazonSes,
          },
        },
      });
    }

    case EmailProviderType.Gmail: {
      if (!emailProvider.accessToken) {
        return err({
          type: InternalEventType.BadWorkspaceConfiguration,
          variant: {
            type: BadWorkspaceConfigurationType.MessageServiceProviderMisconfigured,
            message: "Failed to get or refresh Gmail access token",
          },
        });
      }

      const overriddenFrom = emailName
        ? `${emailName} <${emailProvider.email}>`
        : emailProvider.email;

      const gmailAttachments: SendGmailEmailParams["attachments"] =
        attachments?.map((attachment) => ({
          filename: attachment.name,
          content: attachment.data,
          contentType: attachment.mimeType,
        }));

      const gmailResult = await sendGmailEmail({
        accessToken: emailProvider.accessToken,
        params: {
          to,
          from: overriddenFrom,
          subject,
          bodyHtml: body,
          replyTo,
          cc,
          bcc,
          headers,
          attachments: gmailAttachments,
        },
      });

      if (gmailResult.isErr()) {
        return err({
          type: InternalEventType.MessageFailure,
          variant: {
            type: ChannelType.Email,
            provider: gmailResult.error,
          },
        });
      }
      return ok({
        type: InternalEventType.MessageSent,
        variant: {
          type: ChannelType.Email,
          from: overriddenFrom,
          body,
          to,
          subject,
          headers,
          replyTo,
          cc: unsplitCc,
          bcc: unsplitBcc,
          name: emailName,
          attachments: attachmentsSent,
          provider: {
            type: EmailProviderType.Gmail,
            messageId: gmailResult.value.messageId,
            threadId: gmailResult.value.threadId,
          },
        },
      });
    }

    case EmailProviderType.Resend: {
      const resendAttachments: ResendRequiredData["attachments"] =
        attachments?.map((attachment) => ({
          filename: attachment.name,
          content: attachment.data,
        }));
      const fromWithName = emailName ? `${emailName} <${from}>` : from;
      const mailData: ResendRequiredData = {
        to,
        from: fromWithName,
        subject,
        html: body,
        reply_to: replyTo,
        headers,
        cc,
        bcc,
        tags: messageTags
          ? Object.entries(messageTags).map(([name, value]) => ({
              name,
              value,
            }))
          : [],
        attachments: resendAttachments,
      };

      if (!emailProvider.apiKey) {
        return err({
          type: InternalEventType.BadWorkspaceConfiguration,
          variant: {
            type: BadWorkspaceConfigurationType.MessageServiceProviderMisconfigured,
            message: `missing apiKey in resend secret config`,
          },
        });
      }

      const result = await sendMailResend({
        mailData,
        apiKey: emailProvider.apiKey,
      });

      if (result.isErr()) {
        return err({
          type: InternalEventType.MessageFailure,
          variant: {
            type: ChannelType.Email,
            provider: {
              type: EmailProviderType.Resend,
              name: result.error.name,
              message: result.error.message,
            },
          },
        });
      }
      return ok({
        type: InternalEventType.MessageSent,
        variant: {
          type: ChannelType.Email,
          from,
          name: emailName,
          body,
          to,
          cc: unsplitCc,
          bcc: unsplitBcc,
          headers,
          subject,
          replyTo,
          attachments: attachmentsSent,
          provider: {
            type: EmailProviderType.Resend,
          },
        },
      });
    }
    case EmailProviderType.PostMark: {
      const postmarkAttachments: PostMarkRequiredFields["Attachments"] =
        messageTags
          ? attachments?.map(({ mimeType, data, name }) => ({
              Name: name,
              ContentType: mimeType,
              Content: data,
              ContentID: getMessageFileId({
                messageId: messageTags.messageId,
                name,
              }),
            }))
          : [];
      const fromWithName = emailName ? `${emailName} <${from}>` : from;
      const mailData: PostMarkRequiredFields = {
        To: to,
        From: fromWithName,
        Subject: subject,
        HtmlBody: body,
        ReplyTo: replyTo,
        Cc: unsplitCc,
        Bcc: unsplitBcc,
        Attachments: postmarkAttachments,
        Headers:
          Object.keys(headers).length > 0
            ? Object.entries(headers).map(([name, value]) => ({
                Name: name,
                Value: value,
              }))
            : undefined,
        Metadata: {
          workspaceId,
          templateId,
          ...messageTags,
        },
      };

      if (!emailProvider.apiKey) {
        return err({
          type: InternalEventType.BadWorkspaceConfiguration,
          variant: {
            type: BadWorkspaceConfigurationType.MessageServiceProviderMisconfigured,
            message: `missing apiKey in PostMark secret config`,
          },
        });
      }

      const result = await sendMailPostMark({
        mailData,
        apiKey: emailProvider.apiKey,
      });

      if (result.isErr()) {
        return err({
          type: InternalEventType.MessageFailure,
          variant: {
            type: ChannelType.Email,
            provider: {
              type: EmailProviderType.PostMark,
              name: result.error.ErrorCode.toString(),
              message: result.error.Message,
            },
          },
        });
      }
      return ok({
        type: InternalEventType.MessageSent,
        variant: {
          type: ChannelType.Email,
          from,
          name: emailName,
          body,
          to,
          subject,
          replyTo,
          headers,
          cc: unsplitCc,
          bcc: unsplitBcc,
          attachments: attachmentsSent,
          provider: {
            type: EmailProviderType.PostMark,
          },
        },
      });
    }

    case EmailProviderType.MailChimp: {
      // Mandatory for Mailchimp
      const website = getWebsiteFromFromEmail(from) ?? "https://dittofeed.com";
      let mailChimpTo: MailChimpMessage["to"] = [{ email: to }];
      if (cc && cc.length > 0) {
        mailChimpTo = mailChimpTo.concat(
          cc.map((email) => ({ email, type: "cc" })),
        );
      }
      if (bcc && bcc.length > 0) {
        mailChimpTo = mailChimpTo.concat(
          bcc.map((email) => ({ email, type: "bcc" })),
        );
      }
      if (replyTo) {
        headers["Reply-To"] = replyTo;
      }
      const metadata: { website: string } & Record<string, string> = {
        website,
      };
      if (messageTags) {
        if (messageTags.workspaceId) {
          metadata.workspaceId = messageTags.workspaceId;
        }
        if (messageTags.userId) {
          metadata.userId = messageTags.userId;
        }
        metadata.messageId = messageTags.messageId;
      }

      const mailData: MailChimpMessage = {
        html: body,
        text: body,
        from_name: emailName,
        preserve_recipients: true,
        subject,
        headers,
        to: mailChimpTo,
        attachments: attachments?.map(({ name, data, mimeType }) => ({
          type: mimeType,
          name,
          content: data,
        })),
        from_email: from,
        metadata,
      };

      if (!emailProvider.apiKey) {
        return err({
          type: InternalEventType.BadWorkspaceConfiguration,
          variant: {
            type: BadWorkspaceConfigurationType.MessageServiceProviderMisconfigured,
            message: `missing apiKey in MailChimp secret config`,
          },
        });
      }

      const result = await sendMailMailchimp({
        apiKey: emailProvider.apiKey,
        message: mailData,
      });

      if (result.isErr()) {
        let name: string;
        let message: string;
        if (result.error instanceof AxiosError) {
          name = result.error.code?.toString() ?? "Unknown";
          message = result.error.message;
        } else {
          name = result.error.status;
          message = result.error.reject_reason;
        }
        return err({
          type: InternalEventType.MessageFailure,
          variant: {
            type: ChannelType.Email,
            provider: {
              type: EmailProviderType.MailChimp,
              name,
              message,
            },
          },
        });
      }

      return ok({
        type: InternalEventType.MessageSent,
        variant: {
          type: ChannelType.Email,
          from,
          body,
          name: emailName,
          to,
          subject,
          cc: unsplitCc,
          bcc: unsplitBcc,
          replyTo,
          headers,
          attachments: attachmentsSent,
          provider: {
            type: EmailProviderType.MailChimp,
          },
        },
      });
    }

    case EmailProviderType.Test:
      return ok({
        type: InternalEventType.MessageSent,
        variant: {
          type: ChannelType.Email,
          from,
          body,
          to,
          subject,
          replyTo,
          headers,
          attachments: attachmentsSent,
          cc: unsplitCc,
          bcc: unsplitBcc,
          provider: {
            type: EmailProviderType.Test,
          },
        },
      });
    default: {
      return err({
        type: InternalEventType.BadWorkspaceConfiguration,
        variant: {
          type: BadWorkspaceConfigurationType.MessageServiceProviderNotFound,
        },
      });
    }
  }
}

export async function sendSms(
  params: Omit<SendMessageParametersSms, "channel">,
): Promise<BackendMessageSendResult> {
  const {
    workspaceId,
    templateId,
    userPropertyAssignments,
    subscriptionGroupDetails,
    useDraft,
    providerOverride,
    userId,
    messageTags,
    disableCallback = false,
    isPreview,
  } = params;
  const [getSendModelsResult, smsProvider] = await Promise.all([
    getSendMessageModels({
      workspaceId,
      templateId,
      channel: ChannelType.Sms,
      useDraft,
      subscriptionGroupDetails,
    }),
    getSmsProvider({
      workspaceId,
      // Provider override has to be nullable to be compatible with JSON schema
      providerOverride: providerOverride ?? undefined,
    }),
  ]);
  if (getSendModelsResult.isErr()) {
    return err(getSendModelsResult.error);
  }
  const { messageTemplateDefinition } = getSendModelsResult.value;

  if (!smsProvider?.secret) {
    return err({
      type: InternalEventType.BadWorkspaceConfiguration,
      variant: {
        type: BadWorkspaceConfigurationType.MessageServiceProviderNotFound,
      },
    });
  }
  const smsConfig = smsProvider.secret.configValue;

  const parsedConfigResult = schemaValidateWithErr(
    smsConfig,
    SmsProviderSecret,
  );
  if (parsedConfigResult.isErr()) {
    return err({
      type: InternalEventType.BadWorkspaceConfiguration,
      variant: {
        type: BadWorkspaceConfigurationType.MessageServiceProviderMisconfigured,
        message: parsedConfigResult.error.message,
      },
    });
  }

  if (messageTemplateDefinition.type !== ChannelType.Sms) {
    return err({
      type: InternalEventType.BadWorkspaceConfiguration,
      variant: {
        type: BadWorkspaceConfigurationType.MessageTemplateMisconfigured,
        message: "message template is not an sms template",
      },
    });
  }
  const identifierKey = CHANNEL_IDENTIFIERS[ChannelType.Sms];

  const renderedValuesResult = renderValues({
    userProperties: userPropertyAssignments,
    identifierKey,
    subscriptionGroupId: subscriptionGroupDetails?.id,
    workspaceId,
    tags: messageTags,
    isPreview,
    templates: {
      body: {
        contents: messageTemplateDefinition.body,
      },
    },
  });

  if (renderedValuesResult.isErr()) {
    const { error, field } = renderedValuesResult.error;
    return err({
      type: InternalEventType.BadWorkspaceConfiguration,
      variant: {
        type: BadWorkspaceConfigurationType.MessageTemplateRenderError,
        field,
        error,
      },
    });
  }

  const rawIdentifier = userPropertyAssignments[identifierKey];
  let identifier: string | null;
  switch (typeof rawIdentifier) {
    case "string":
      identifier = rawIdentifier;
      break;
    // in the case of e.g. a phone number, convert to string
    case "number":
      identifier = String(rawIdentifier);
      break;
    default:
      identifier = null;
      break;
  }

  if (!identifier) {
    return err({
      type: InternalEventType.MessageSkipped,
      variant: {
        type: MessageSkippedType.MissingIdentifier,
        identifierKey,
      },
    });
  }
  const { body } = renderedValuesResult.value;
  const to = identifier;

  switch (smsProvider.type) {
    case SmsProviderType.Twilio: {
      const configResult = schemaValidateWithErr(
        parsedConfigResult.value,
        TwilioSecret,
      );
      if (configResult.isErr()) {
        return err({
          type: InternalEventType.BadWorkspaceConfiguration,
          variant: {
            type: BadWorkspaceConfigurationType.MessageServiceProviderMisconfigured,
            message: configResult.error.message,
          },
        });
      }

      const {
        accountSid,
        authToken,
        messagingServiceSid,
        apiKeySid,
        apiKeySecret,
      } = configResult.value;

      if (!accountSid) {
        return err({
          type: InternalEventType.BadWorkspaceConfiguration,
          variant: {
            type: BadWorkspaceConfigurationType.MessageServiceProviderMisconfigured,
            message: `missing accountSid in sms provider config`,
          },
        });
      }
      let auth: TwilioAuth;
      if (apiKeySid && apiKeySecret) {
        auth = {
          type: "apiKey",
          apiKeySid,
          apiKeySecret,
        };
      } else if (authToken) {
        auth = {
          type: "authToken",
          authToken,
        };
      } else {
        return err({
          type: InternalEventType.BadWorkspaceConfiguration,
          variant: {
            type: BadWorkspaceConfigurationType.MessageServiceProviderMisconfigured,
            message:
              "twilio auth must provider either an auth token or api key sid and secret",
          },
        });
      }

      let sender: TwilioSender;
      const { senderOverride } = params;
      if (providerOverride === SmsProviderType.Twilio && senderOverride) {
        switch (senderOverride.type) {
          case TwilioSenderOverrideType.MessageSid:
            sender = {
              messagingServiceSid: senderOverride.messagingServiceSid,
            };
            break;
          case TwilioSenderOverrideType.PhoneNumber:
            sender = {
              from: senderOverride.phone,
            };
            break;
          default:
            assertUnreachable(senderOverride);
        }
      } else if (messagingServiceSid) {
        sender = {
          messagingServiceSid,
        };
      } else {
        return err({
          type: InternalEventType.BadWorkspaceConfiguration,
          variant: {
            type: BadWorkspaceConfigurationType.MessageServiceProviderMisconfigured,
            message:
              "twilio sender must provide either a messaging service sid or a sender override",
          },
        });
      }

      const result = await sendSmsTwilio({
        body,
        accountSid,
        auth,
        userId,
        subscriptionGroupId: subscriptionGroupDetails?.id,
        to,
        workspaceId,
        disableCallback,
        tags: messageTags,
        ...sender,
      });

      if (result.isErr()) {
        return err({
          type: InternalEventType.MessageFailure,
          variant: {
            type: ChannelType.Sms,
            provider: {
              type: SmsProviderType.Twilio,
              message: result.error.message,
            },
          },
        });
      }
      return ok({
        type: InternalEventType.MessageSent,
        variant: {
          type: ChannelType.Sms,
          body,
          to,
          provider: {
            type: SmsProviderType.Twilio,
            sid: result.value.sid,
          },
        },
      });
    }
    case SmsProviderType.Test:
      return ok({
        type: InternalEventType.MessageSent,
        variant: {
          type: ChannelType.Sms,
          body,
          to,
          provider: {
            type: SmsProviderType.Test,
          },
        },
      });
    default: {
      return err({
        type: InternalEventType.BadWorkspaceConfiguration,
        variant: {
          type: BadWorkspaceConfigurationType.MessageServiceProviderNotFound,
        },
      });
    }
  }
}

export async function sendWebhook({
  workspaceId,
  templateId,
  userPropertyAssignments,
  subscriptionGroupDetails,
  useDraft,
  messageTags,
  isPreview,
}: Omit<
  SendMessageParametersWebhook,
  "channel"
>): Promise<BackendMessageSendResult> {
  const [getSendModelsResult, secret] = await Promise.all([
    getSendMessageModels({
      workspaceId,
      templateId,
      channel: ChannelType.Webhook,
      useDraft,
      subscriptionGroupDetails,
    }),
    db().query.secret.findFirst({
      where: and(
        eq(dbSecret.workspaceId, workspaceId),
        eq(dbSecret.name, SecretNames.Webhook),
      ),
    }),
  ]);
  if (getSendModelsResult.isErr()) {
    return err(getSendModelsResult.error);
  }
  const { messageTemplateDefinition, subscriptionGroupSecret } =
    getSendModelsResult.value;

  const parsedConfigResult: Record<string, string> = secret?.configValue
    ? schemaValidateWithErr(secret.configValue, WebhookSecret)
        .map((c) => R.omit(c, ["type"]))
        .mapErr((e) => {
          logger().error(
            {
              ...messageTags,
              err: e,
            },
            "failed to parse webhook secret",
          );
          return e;
        })
        .unwrapOr({})
    : {};

  if (messageTemplateDefinition.type !== ChannelType.Webhook) {
    return err({
      type: InternalEventType.BadWorkspaceConfiguration,
      variant: {
        type: BadWorkspaceConfigurationType.MessageTemplateMisconfigured,
        message: "message template is not webhook template",
      },
    });
  }
  const { identifierKey } = messageTemplateDefinition;
  const secrets: Record<string, string> = parsedConfigResult;

  if (subscriptionGroupSecret) {
    secrets[SecretNames.Subscription] = subscriptionGroupSecret;
  }

  const renderedBody = renderValues({
    userProperties: userPropertyAssignments,
    identifierKey,
    subscriptionGroupId: subscriptionGroupDetails?.id,
    workspaceId,
    secrets,
    tags: messageTags,
    isPreview,
    templates: {
      body: {
        contents: messageTemplateDefinition.body,
      },
    },
  });
  if (renderedBody.isErr()) {
    const { error, field } = renderedBody.error;
    return err({
      type: InternalEventType.BadWorkspaceConfiguration,
      variant: {
        type: BadWorkspaceConfigurationType.MessageTemplateRenderError,
        field,
        error,
      },
    });
  }
  const parsedBody = jsonParseSafe(renderedBody.value.body);
  if (parsedBody.isErr()) {
    return err({
      type: InternalEventType.BadWorkspaceConfiguration,
      variant: {
        type: BadWorkspaceConfigurationType.MessageTemplateRenderError,
        field: "body",
        error: "Failed to parse webhook json payload",
      },
    });
  }

  const validatedBody = schemaValidateWithErr(
    parsedBody.value,
    ParsedWebhookBody,
  );
  if (validatedBody.isErr()) {
    return err({
      type: InternalEventType.BadWorkspaceConfiguration,
      variant: {
        type: BadWorkspaceConfigurationType.MessageTemplateRenderError,
        field: "body",
        error: `Failed to validate webhook json payload`,
      },
    });
  }

  const { config: renderedConfig, secret: renderedSecret } =
    validatedBody.value;

  const renderedConfigHeaders: Record<string, string> =
    renderedConfig.headers ?? {};

  if (messageTags) {
    renderedConfigHeaders[MESSAGE_ID_HEADER] = messageTags.messageId;
  }

  const renderedHeaders = {
    ...renderedConfigHeaders,
    ...(renderedSecret?.headers ?? {}),
  };

  const rawIdentifier = userPropertyAssignments[identifierKey];
  let identifier: string | null;
  switch (typeof rawIdentifier) {
    case "string":
      identifier = rawIdentifier;
      break;
    case "number":
      identifier = String(rawIdentifier);
      break;
    default:
      identifier = null;
      break;
  }

  if (!identifier) {
    return err({
      type: InternalEventType.MessageSkipped,
      variant: {
        type: MessageSkippedType.MissingIdentifier,
        identifierKey,
      },
    });
  }

  try {
    const data: unknown = renderedSecret?.data ?? renderedConfig.data;
    const params: unknown = renderedSecret?.params ?? renderedConfig.params;
    const method = renderedSecret?.method ?? renderedConfig.method;
    const responseType =
      renderedSecret?.responseType ?? renderedConfig.responseType;
    const url = renderedSecret?.url ?? renderedConfig.url;

    const response = await axios.request({
      url,
      method,
      params,
      data,
      responseType,
      headers: renderedHeaders,
    });

    const axiosHeaders =
      response.headers instanceof AxiosHeaders
        ? response.headers.toJSON()
        : response.headers;

    return ok({
      type: InternalEventType.MessageSent,
      variant: {
        type: ChannelType.Webhook,
        to: identifier,
        request: {
          ...renderedConfig,
          headers: renderedConfigHeaders,
        } satisfies WebhookConfig,
        response: {
          status: response.status,
          headers: axiosHeaders as WebhookResponse["headers"] | undefined,
          body: response.data,
        } satisfies WebhookResponse,
      } satisfies MessageWebhookSuccess,
    });
  } catch (e) {
    const { response: axiosResponse, code } = e as AxiosError;
    let response: WebhookResponse | undefined;
    if (axiosResponse && Object.keys(axiosResponse).length > 0) {
      const responseHeaders = axiosResponse.headers as
        | Record<string, string>
        | undefined;

      response = {
        status: axiosResponse.status,
        body: axiosResponse.data,
        headers: responseHeaders,
      };
    }
    return err({
      type: InternalEventType.MessageFailure,
      variant: {
        type: ChannelType.Webhook,
        code,
        response,
      } satisfies MessageWebhookServiceFailure,
    });
  }
}

export type Sender = (
  params: SendMessageParameters,
) => Promise<BackendMessageSendResult>;

/**
 * Send a message to a channel
 * Re-tryable errors will be thrown. Non-retryable errors will be returned as
 * error objects.
 * @param params - The parameters for the message
 * @returns The result of the message send
 */
export async function sendMessage(
  params: SendMessageParameters,
): Promise<BackendMessageSendResult> {
  return withSpan({ name: "sendMessage" }, async (span) => {
    span.setAttributes({
      channel: params.channel,
      workspaceId: params.workspaceId,
      templateId: params.templateId,
      journeyId: params.messageTags?.journeyId,
      messageId: params.messageTags?.messageId,
      nodeId: params.messageTags?.nodeId,
    });
    switch (params.channel) {
      case ChannelType.Email:
        return sendEmail(params);
      case ChannelType.Sms:
        return sendSms(params);
      case ChannelType.MobilePush:
        throw new Error("not implemented");
      case ChannelType.Webhook:
        return sendWebhook(params);
    }
  });
}

export async function testTemplate(
  request: MessageTemplateTestRequest,
): Promise<BackendMessageSendResult> {
  // Look up the first subscription group for the template's channel
  const messageTemplate = await db().query.messageTemplate.findFirst({
    where: eq(dbMessageTemplate.id, request.templateId),
  });

  let firstSubscriptionGroup:
    | { id: string; name: string; type: "OptIn" | "OptOut" }
    | undefined;
  if (messageTemplate) {
    firstSubscriptionGroup = await db().query.subscriptionGroup.findFirst({
      where: and(
        eq(dbSubscriptionGroup.workspaceId, request.workspaceId),
        eq(dbSubscriptionGroup.channel, request.channel),
      ),
      orderBy: dbSubscriptionGroup.createdAt,
      columns: { id: true, name: true, type: true },
    });
  }
  const messageTags: MessageTags = {
    ...(request.tags ?? {}),
    messageId: request.tags?.messageId ?? randomUUID(),
  };

  // eslint-disable-next-line @typescript-eslint/no-unsafe-assignment
  const userId = request.userProperties.id;
  if (typeof userId === "string") {
    messageTags.userId = userId;
  }
  const baseSendMessageParams: Omit<
    SendMessageParameters,
    "provider" | "channel"
  > = {
    workspaceId: request.workspaceId,
    templateId: request.templateId,
    userId: messageTags.userId ?? "test-user",
    userPropertyAssignments: request.userProperties,
    useDraft: true,
    messageTags,
    isPreview: true,
    ...(firstSubscriptionGroup && {
      subscriptionGroupDetails: {
        id: firstSubscriptionGroup.id,
        name: firstSubscriptionGroup.name,
        action: SubscriptionChange.Subscribe,
        type:
          firstSubscriptionGroup.type === "OptIn"
            ? SubscriptionGroupType.OptIn
            : SubscriptionGroupType.OptOut,
      },
    }),
  };
  let sendMessageParams: SendMessageParameters;
  switch (request.channel) {
    case ChannelType.Email: {
      sendMessageParams = {
        ...baseSendMessageParams,
        channel: request.channel,
        providerOverride: request.provider,
      };
      break;
    }
    case ChannelType.Sms: {
      sendMessageParams = {
        ...baseSendMessageParams,
        providerOverride: request.provider,
        channel: request.channel,
        disableCallback: true,
      };
      break;
    }
    case ChannelType.MobilePush: {
      sendMessageParams = {
        ...baseSendMessageParams,
        provider: request.provider,
        channel: request.channel,
      };
      break;
    }
    case ChannelType.Webhook: {
      sendMessageParams = {
        ...baseSendMessageParams,
        channel: request.channel,
      };
      break;
    }
    default:
      assertUnreachable(request);
  }
  return sendMessage(sendMessageParams);
}

export function isNonRetryableError(
  error: MessageSendFailure,
): error is NonRetryableMessageSendFailure {
  switch (error.type) {
    case InternalEventType.MessageFailure:
      return true;
    case InternalEventType.BadWorkspaceConfiguration:
      return true;
    case InternalEventType.MessageSkipped:
      return false;
    default:
      assertUnreachable(error);
  }
}

type MessageSendResultWithResponseItem = [
  BatchMessageUsersResult,
  BackendMessageSendResult | null,
];

export async function batchMessageUsers(
  params: BatchMessageUsersRequest,
): Promise<BatchMessageUsersResponse> {
  const { workspaceId, templateId, subscriptionGroupId, users } = params;

  // Collect all user IDs for bulk operations
  const userIds = users.map((user) => user.id);

  // Get subscription group details and assignments for all users in parallel
  const [subscriptionGroupData, userPropertyAssignmentsMap] = await Promise.all(
    [
      subscriptionGroupId
        ? // FIXME make batch
          Promise.all(
            userIds.map(async (userId) => {
              const subscriptionGroupWithAssignment =
                await getSubscriptionGroupWithAssignment({
                  subscriptionGroupId,
                  userId,
                });
              return {
                userId,
                subscriptionGroupWithAssignment,
              };
            }),
          )
        : Promise.resolve([]),

      // FIXME make batch
      // Get user property assignments for all users
      Promise.all(
        userIds.map(async (userId) => {
          const assignments = await findAllUserPropertyAssignments({
            userId,
            workspaceId,
          });
          return { userId, assignments };
        }),
      ),
    ],
  );

  // Create lookup maps
  const subscriptionGroupMap = new Map(
    subscriptionGroupData.map(({ userId, subscriptionGroupWithAssignment }) => [
      userId,
      subscriptionGroupWithAssignment,
    ]),
  );

  const userPropertiesMap = new Map(
    userPropertyAssignmentsMap.map(({ userId, assignments }) => [
      userId,
      assignments,
    ]),
  );

  // Process each user and send messages
  const messagePromises: Promise<MessageSendResultWithResponseItem>[] =
    users.map(async (user) => {
      const messageId = user.messageId ?? randomUUID();

      try {
        // Get subscription group details for this user
        let subscriptionGroupDetails:
          | (SubscriptionGroupDetails & { name: string })
          | undefined;

        if (subscriptionGroupId) {
          const subscriptionGroupWithAssignment = subscriptionGroupMap.get(
            user.id,
          );
          if (subscriptionGroupWithAssignment) {
            const details = getSubscriptionGroupDetails(
              subscriptionGroupWithAssignment,
            );
            subscriptionGroupDetails = {
              name: subscriptionGroupWithAssignment.name,
              ...details,
            };
          }
        }

        // Get base user property assignments and merge with request properties
        const baseUserPropertyAssignments =
          userPropertiesMap.get(user.id) || {};
        const combinedUserPropertyAssignments = {
          ...baseUserPropertyAssignments,
          ...user.properties,
        };

        // Create message tags
        const messageTags: MessageTags = {
          messageId,
          workspaceId,
          templateId,
          userId: user.id,
        };

        // Prepare send message parameters based on channel type
        let sendMessageParams: SendMessageParameters;

        switch (params.channel) {
          case ChannelType.Email: {
            sendMessageParams = {
              workspaceId,
              templateId,
              userId: user.id,
              userPropertyAssignments: combinedUserPropertyAssignments,
              subscriptionGroupDetails,
              messageTags,
              useDraft: false,
              channel: params.channel,
              providerOverride: params.provider,
            };
            break;
          }
          case ChannelType.Sms: {
            sendMessageParams = {
              workspaceId,
              templateId,
              userId: user.id,
              userPropertyAssignments: combinedUserPropertyAssignments,
              subscriptionGroupDetails,
              messageTags,
              useDraft: false,
              channel: params.channel,
              providerOverride: params.provider,
            };
            break;
          }
          case ChannelType.Webhook: {
            sendMessageParams = {
              workspaceId,
              templateId,
              userId: user.id,
              userPropertyAssignments: combinedUserPropertyAssignments,
              subscriptionGroupDetails,
              messageTags,
              useDraft: false,
              channel: params.channel,
            };
            break;
          }
          default:
            assertUnreachable(params);
        }

        // Send the message
        const messageResult = await sendMessage(sendMessageParams);

        // Process the result
        if (messageResult.isOk()) {
          switch (messageResult.value.type) {
            case InternalEventType.MessageSent:
              return [
                {
                  userId: user.id,
                  type: BatchMessageUsersResultTypeEnum.Success,
                  messageId,
                },
                messageResult,
              ] satisfies MessageSendResultWithResponseItem;
            case InternalEventType.MessageSkipped:
              return [
                {
                  userId: user.id,
                  type: BatchMessageUsersResultTypeEnum.Skipped,
                  messageId,
                  reason: messageResult.value.message || "Message was skipped",
                },
                messageResult,
              ] satisfies MessageSendResultWithResponseItem;
            default:
              assertUnreachable(messageResult.value);
          }
        } else {
          const { error } = messageResult;
          if (isNonRetryableError(error)) {
            return [
              {
                userId: user.id,
                type: BatchMessageUsersResultTypeEnum.NonRetryableError,
                messageId,
                error,
              },
              messageResult,
            ] satisfies MessageSendResultWithResponseItem;
          }
          let errorMessage: string;
          switch (error.variant.type) {
            case MessageSkippedType.MissingIdentifier:
              errorMessage = `Missing identifier: ${error.variant.identifierKey}`;
              break;
            case MessageSkippedType.SubscriptionState:
              errorMessage =
                "User does not satisfy subscription group requirements";
              break;
            default:
              assertUnreachable(error.variant);
          }
          return [
            {
              userId: user.id,
              type: BatchMessageUsersResultTypeEnum.RetryableError,
              messageId,
              error: {
                message: errorMessage,
              },
            },
            messageResult,
          ] satisfies MessageSendResultWithResponseItem;
        }
      } catch (userError) {
        logger().info(
          {
            err: userError,
            userId: user.id,
            workspaceId,
            templateId,
          },
          "Failed to send message to user",
        );

        return [
          {
            userId: user.id,
            type: BatchMessageUsersResultTypeEnum.RetryableError,
            messageId,
            error: {
              message:
                userError instanceof Error
                  ? userError.message
                  : "Unknown error",
            },
          },
          null,
        ] satisfies MessageSendResultWithResponseItem;
      }
    });

  // Wait for all messages to be processed
  const messageResults = await Promise.all(messagePromises);

  const results: BatchMessageUsersResponse["results"] = messageResults.map(
    (r) => r[0],
  );

  const baseProperties: TrackData["properties"] = {
    templateId,
    workspaceId,
  };
  const trackEvents: KnownBatchTrackData[] = messageResults.flatMap(
    ([responseResult, backendMessageSendResult]) => {
      if (!backendMessageSendResult) {
        return [];
      }
      if (
        responseResult.type === BatchMessageUsersResultTypeEnum.RetryableError
      ) {
        return [];
      }
      let event: InternalEventType;
      let trackingProperties: TrackData["properties"];
      const { messageId, userId } = responseResult;
      if (backendMessageSendResult.isOk()) {
        event = backendMessageSendResult.value.type;
        trackingProperties = {
          ...baseProperties,
          ...omit(backendMessageSendResult.value, ["type"]),
        };
      } else {
        event = backendMessageSendResult.error.type;
        trackingProperties = {
          ...baseProperties,
          ...omit(backendMessageSendResult.error, ["type"]),
        };
      }
      return {
        type: EventType.Track,
        properties: trackingProperties,
        messageId,
        userId,
        event,
      };
    },
  );

  await submitBatch({
    workspaceId,
    data: {
      batch: trackEvents,
      context: params.context,
    },
  });

  return { results };
}<|MERGE_RESOLUTION|>--- conflicted
+++ resolved
@@ -79,14 +79,10 @@
   AppFileType,
   BackendMessageSendResult,
   BadWorkspaceConfigurationType,
-<<<<<<< HEAD
   BatchMessageUsersRequest,
   BatchMessageUsersResponse,
   BatchMessageUsersResult,
   BatchMessageUsersResultTypeEnum,
-  BlobStorageFile,
-=======
->>>>>>> c62bccaa
   ChannelType,
   EmailProviderSecret,
   EmailProviderType,
