--- conflicted
+++ resolved
@@ -317,39 +317,6 @@
     ...GROUP_TABLES,
   ];
 
-<<<<<<< HEAD
-  if (ingressTopic && config().writeMode === "kafka") {
-    const kafkaBrokers =
-      config().nodeEnv === NodeEnvEnum.Test ||
-      config().nodeEnv === NodeEnvEnum.Development
-        ? "kafka:29092"
-        : config().kafkaBrokers.join(",");
-
-    // TODO modify kafka consumer settings
-    // This table is used in the kafka write mode to buffer messages from kafka
-    // to clickhouse. It's useful for processing a high volume of messages
-    // without burdening clickhouse with excessive memory usage.
-    queries.push(`
-        CREATE TABLE IF NOT EXISTS user_events_queue_v2
-        (message_raw String, workspace_id String, message_id String)
-        ENGINE = Kafka('${kafkaBrokers}', '${ingressTopic}', '${ingressTopic}-clickhouse',
-                  'JSONEachRow') settings
-                  kafka_thread_per_consumer = 0,
-                  kafka_num_consumers = 1,
-                  date_time_input_format = 'best_effort',
-                  input_format_skip_unknown_fields = 1;
-      `);
-
-    queries.push(`
-      CREATE MATERIALIZED VIEW IF NOT EXISTS user_events_mv_v2
-      TO user_events_v2 AS
-      SELECT *
-      FROM user_events_queue_v2;
-    `);
-  }
-
-=======
->>>>>>> c62bccaa
   await Promise.all(
     queries.map((query) =>
       clickhouseClient().exec({
@@ -398,8 +365,6 @@
     `,
     ...GROUP_MATERIALIZED_VIEWS,
   ];
-<<<<<<< HEAD
-=======
 
   await Promise.all(
     mvQueries.map((query) =>
@@ -476,7 +441,6 @@
       FROM user_events_queue_v2;
     `,
   ];
->>>>>>> c62bccaa
 
   await Promise.all(
     queries.map((query) =>
