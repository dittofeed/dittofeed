import { ClickHouseSettings, Row } from "@clickhouse/client";
import { arrayDefault } from "isomorphic-lib/src/arrays";
import { ok, Result } from "neverthrow";

import { clickhouseClient, ClickHouseQueryBuilder } from "./clickhouse";
import config from "./config";
import { kafkaProducer } from "./kafka";
import prisma from "./prisma";
import { InternalEventType, UserEvent } from "./types";

export interface InsertUserEvent {
  messageRaw: string | Record<string, unknown>;
  processingTime?: string;
  messageId: string;
}

interface InsertUserEventInternal extends InsertUserEvent {
  messageRaw: string;
}
export interface InsertUserEventsParams {
  workspaceId: string;
  // README: for ease of backwards compatibility, we allow both userEvents and events
  userEvents?: InsertUserEvent[];
  events?: InsertUserEvent[];
}

async function insertUserEventsDirect({
  workspaceId,
  userEvents,
  asyncInsert,
}: Omit<InsertUserEventsParams, "events" | "userEvents"> & {
  userEvents: InsertUserEventInternal[];
  asyncInsert?: boolean;
}) {
  const values = userEvents.map((e) => {
    const value: {
      message_raw: string;
      processing_time: string | null;
      workspace_id: string;
      message_id: string;
    } = {
      workspace_id: workspaceId,
      message_raw: e.messageRaw,
      processing_time: e.processingTime ?? null,
      message_id: e.messageId,
    };
    return value;
  });

  const settings: ClickHouseSettings = {
    async_insert: asyncInsert ? 1 : undefined,
    wait_for_async_insert: asyncInsert ? 1 : undefined,
    wait_end_of_query: asyncInsert ? undefined : 1,
  };

  await clickhouseClient().insert({
    table: `user_events_v2 (message_raw, processing_time, workspace_id, message_id)`,
    values,
    clickhouse_settings: settings,
    format: "JSONEachRow",
  });
}

export async function insertUserEvents({
  workspaceId,
  userEvents,
  events,
}: InsertUserEventsParams): Promise<void> {
  const { userEventsTopicName, writeMode } = config();
  const userEventsWithDefault: InsertUserEventInternal[] = arrayDefault(
    userEvents,
    events,
  ).map((e) => ({
    ...e,
    messageRaw:
      typeof e.messageRaw === "string"
        ? e.messageRaw
        : JSON.stringify(e.messageRaw),
  }));

  switch (writeMode) {
    // TODO migrate over to new table structure
    case "kafka": {
      await (
        await kafkaProducer()
      ).send({
        topic: userEventsTopicName,
        messages: userEventsWithDefault.map(
          ({ messageRaw, messageId, processingTime }) => ({
            key: messageId,
            value: JSON.stringify({
              processing_time: processingTime,
              workspace_id: workspaceId,
              message_id: messageId,
              message_raw: messageRaw,
            }),
          }),
        ),
      });
      break;
    }
    case "ch-async":
      await insertUserEventsDirect({
        workspaceId,
        userEvents: userEventsWithDefault,
        asyncInsert: true,
      });
      break;
    case "ch-sync": {
      await insertUserEventsDirect({
        workspaceId,
        userEvents: userEventsWithDefault,
      });
      break;
    }
  }
}

type UserEventsWithTraits = UserEvent & {
  traits: string;
  properties: string;
};

export async function findManyEvents({
  workspaceId,
  limit,
  offset = 0,
  startDate,
  endDate,
  userId,
  searchTerm,
}: {
  workspaceId: string;
  userId?: string;
  limit?: number;
  offset?: number;
  // unix timestamp units ms
  startDate?: number;
  endDate?: number;
  searchTerm?: string;
}): Promise<UserEventsWithTraits[]> {
  const qb = new ClickHouseQueryBuilder();
  const workspaceIdParam = qb.addQueryValue(workspaceId, "String");

  const paginationClause = limit
    ? `LIMIT ${qb.addQueryValue(offset, "Int32")},${qb.addQueryValue(
<<<<<<< HEAD
      limit,
      "Int32"
    )}`
=======
        limit,
        "Int32",
      )}`
>>>>>>> 29404d4e
    : "";

  const startDateClause = startDate
    ? `AND event_time >= ${qb.addQueryValue(startDate, "DateTime64(3)")}`
    : "";

  const endDateClause = endDate
    ? `AND event_time <= ${qb.addQueryValue(endDate, "DateTime64(3)")}`
    : "";

  const userIdClause = userId
    ? `AND user_id = ${qb.addQueryValue(userId, "String")}`
    : "";

  const searchClause = searchTerm
    ? `HAVING CAST(event_type AS String) LIKE ${qb.addQueryValue(
      `%${searchTerm}%`,
      "String"
    )} OR CAST(event AS String) LIKE ${qb.addQueryValue(
      `%${searchTerm}%`,
      "String"
    )} OR message_id = ${qb.addQueryValue(searchTerm, "String")}`
    : "";

  // TODO exclude event_time from group by
  const query = `SELECT
    workspace_id,
    any(event_type) event_type,
    user_id,
    any(anonymous_id) anonymous_id,
    any(user_or_anonymous_id) user_or_anonymous_id,
    message_id,
    event_time,
    any(processing_time) processing_time,
    any(event) event,
    JSONExtractRaw(any(message_raw), 'traits') AS traits,
    JSONExtractRaw(any(message_raw), 'properties') AS properties
  FROM user_events_v2
  WHERE workspace_id = ${workspaceIdParam}
  ${startDateClause}
  ${endDateClause}
  ${userIdClause}
  GROUP BY workspace_id, user_id, message_id, event_time
  ${searchClause}
  ORDER BY event_time DESC, message_id
  ${paginationClause}`;

  const resultSet = await clickhouseClient().query({
    query,
    format: "JSONEachRow",
    query_params: qb.getQueries(),
  });

  const results = await resultSet.json<UserEventsWithTraits[]>();
  return results;
}

// TODO implement pagination
export async function findManyInternalEvents({
  event,
  workspaceId,
}: {
  event: InternalEventType;
  workspaceId: string;
}): Promise<UserEvent[]> {
  const query = `SELECT * FROM user_events_v2 WHERE event_type = 'track' AND event = {event:String} AND workspace_id = {workspaceId:String}`;

  const resultSet = await clickhouseClient().query({
    query,
    format: "JSONEachRow",
    query_params: {
      event,
      workspaceId,
    },
  });

  const results = await resultSet.json<UserEvent[]>();
  return results;
}

export interface InternalEvent {
  event: InternalEventType;
  userId: string;
  messageId: string;
  properties: Record<string, string>;
}

export async function trackInternalEvents(props: {
  workspaceId: string;
  events: InternalEvent[];
}): Promise<Result<void, Error>> {
  const { workspaceId } = props;
  const timestamp = new Date().toISOString();

  const userEvents = props.events
    .map((p) => ({
      type: "track",
      event: p.event,
      userId: p.userId,
      anonymousId: p.properties.anonymousId,
      messageId: p.messageId,
      properties: p.properties,
      timestamp,
    }))
    .map((mr) => ({
      userId: mr.userId,
      messageId: mr.messageId,
      messageRaw: JSON.stringify(mr),
    }));

  await insertUserEvents({ workspaceId, userEvents });

  return ok(undefined);
}

export async function findEventsCount({
  workspaceId,
  userId,
}: {
  workspaceId: string;
  userId?: string;
  limit?: number;
  offset?: number;
}): Promise<number> {
  const userIdClause = userId ? `AND user_id = {userId:String}` : "";

  const query = `SELECT COUNT(message_id) AS event_count FROM user_events_v2
  WHERE workspace_id = {workspaceId:String}
  ${userIdClause}
  GROUP BY workspace_id
  `;

  const resultSet = await clickhouseClient().query({
    query,
    format: "JSONEachRow",
    query_params: {
      workspaceId,
      userId,
    },
  });

  const results = await resultSet.json<{ event_count: number }[]>();
  return results[0]?.event_count ?? 0;
}

export async function findIdentifyTraits({
  workspaceId,
}: {
  workspaceId: string;
}): Promise<string[]> {
  const query = `
    SELECT DISTINCT
      arrayJoin(JSONExtractKeys(message_raw, 'traits')) AS trait
    FROM user_events_v2
    WHERE workspace_id = {workspaceId:String}
  `;

  const resultSet = await clickhouseClient().query({
    query,
    format: "JSONEachRow",
    query_params: {
      workspaceId,
    },
  });

  const results = await resultSet.json<{ trait: string }[]>();
  return results.map((o) => o.trait);
}

export type UserIdsByPropertyValue = Record<string, string[]>;

export async function findUserIdsByUserProperty({
  userPropertyName,
  workspaceId,
  valueSet,
}: {
  userPropertyName: string;
  valueSet: Set<string>;
  workspaceId: string;
}): Promise<UserIdsByPropertyValue> {
  const userProperty = await prisma().userProperty.findUnique({
    where: {
      workspaceId_name: {
        workspaceId,
        name: userPropertyName,
      },
    },
  });
  if (!userProperty) {
    return {};
  }

  const queryBuilder = new ClickHouseQueryBuilder();
  const workspaceIdParam = queryBuilder.addQueryValue(workspaceId, "String");
  const computedPropertyId = queryBuilder.addQueryValue(
    userProperty.id,
    "String",
  );
  const valueSetParam = queryBuilder.addQueryValue(
    Array.from(valueSet),
    "Array(String)",
  );

  const query = `
    select user_id, user_property_value
    from computed_property_assignments_v2
    where workspace_id = ${workspaceIdParam}
      and user_property_value in ${valueSetParam}
      and computed_property_id = ${computedPropertyId}
    order by assigned_at desc
  `;

  const queryResults = await clickhouseClient().query({
    query,
    format: "JSONEachRow",
    query_params: queryBuilder.getQueries(),
  });

  const result: UserIdsByPropertyValue = {};

  for await (const rows of queryResults.stream()) {
    await Promise.all([
      (rows as Row[]).forEach((row) => {
        // eslint-disable-next-line @typescript-eslint/naming-convention
        const { user_id, user_property_value } = row.json<{
          user_id: string;
          user_property_value: string;
        }>();
        let userResult = result[user_property_value];
        if (!userResult) {
          userResult = [];
          result[user_property_value] = userResult;
        }
        userResult.push(user_id);
      }),
    ]);
  }
  return result;
}<|MERGE_RESOLUTION|>--- conflicted
+++ resolved
@@ -144,15 +144,9 @@
 
   const paginationClause = limit
     ? `LIMIT ${qb.addQueryValue(offset, "Int32")},${qb.addQueryValue(
-<<<<<<< HEAD
       limit,
       "Int32"
     )}`
-=======
-        limit,
-        "Int32",
-      )}`
->>>>>>> 29404d4e
     : "";
 
   const startDateClause = startDate
