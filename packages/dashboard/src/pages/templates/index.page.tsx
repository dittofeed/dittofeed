--- conflicted
+++ resolved
@@ -122,88 +122,6 @@
     };
   });
 
-<<<<<<< HEAD
-=======
-function TemplateListItem({ template }: { template: MessageTemplateResource }) {
-  const path = useRouter();
-
-  const setMessageTemplateDeleteRequest = useAppStore(
-    (store) => store.setMessageTemplateDeleteRequest,
-  );
-  const apiBase = useAppStore((store) => store.apiBase);
-  const messageTemplateDeleteRequest = useAppStore(
-    (store) => store.messageTemplateDeleteRequest,
-  );
-  const deleteMessageTemplate = useAppStore((store) => store.deleteMessage);
-
-  const setDeleteResponse = (
-    _response: EmptyResponse,
-    deleteRequest?: DeleteMessageTemplateRequest,
-  ) => {
-    if (!deleteRequest) {
-      return;
-    }
-    deleteMessageTemplate(deleteRequest.id);
-  };
-
-  const definition = template.draft ?? template.definition;
-  if (!definition) {
-    return null;
-  }
-
-  const deleteData: DeleteMessageTemplateRequest = {
-    id: template.id,
-    type: definition.type,
-  };
-  const handleDelete = apiRequestHandlerFactory({
-    request: messageTemplateDeleteRequest,
-    setRequest: setMessageTemplateDeleteRequest,
-    responseSchema: EmptyResponse,
-    setResponse: setDeleteResponse,
-    onSuccessNotice: `Deleted template ${template.name}.`,
-    onFailureNoticeHandler: () =>
-      `API Error: Failed to delete template ${template.name}.`,
-    requestConfig: {
-      method: "DELETE",
-      url: `${apiBase}/api/content/templates`,
-      data: deleteData,
-      headers: {
-        "Content-Type": "application/json",
-      },
-    },
-  });
-  return (
-    <ListItem
-      secondaryAction={
-        <DeleteDialog
-          onConfirm={handleDelete}
-          title="Confirm Deletion"
-          message="Are you sure you want to delete this template?"
-        />
-      }
-    >
-      <ListItemButton
-        sx={{
-          border: 1,
-          borderRadius: 1,
-          borderColor: "grey.200",
-        }}
-        onClick={() => {
-          path.push(
-            getTemplatesLink({
-              id: template.id,
-              channel: definition.type,
-            }),
-          );
-        }}
-      >
-        <ListItemText primary={template.name} />
-      </ListItemButton>
-    </ListItem>
-  );
-}
-
->>>>>>> be8609a5
 function TemplateListContents() {
   const enableMobilePush = useAppStore((store) => store.enableMobilePush);
   const [tab, setTab] = useState<number>(0);
