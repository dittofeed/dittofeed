import { AddCircleOutline, Delete } from "@mui/icons-material";
import {
  IconButton,
  List,
  ListItem,
  ListItemButton,
  ListItemText,
  Menu,
  MenuItem,
  Stack,
  Typography,
} from "@mui/material";
<<<<<<< HEAD
import { isEmailTemplate } from "isomorphic-lib/src/templates";
=======
import { findMessageTemplates } from "backend-lib/src/messageTemplates";
>>>>>>> ecbb257b
import {
  ChannelType,
  CompletionStatus,
  DeleteMessageTemplateRequest,
  EmptyResponse,
  MessageTemplateResource,
} from "isomorphic-lib/src/types";
import { GetServerSideProps } from "next";
import Head from "next/head";
import Link from "next/link";
import { useRouter } from "next/router";
import { useState } from "react";
import { v4 as uuid } from "uuid";

import MainLayout from "../../components/mainLayout";
import { addInitialStateToProps } from "../../lib/addInitialStateToProps";
import apiRequestHandlerFactory from "../../lib/apiRequestHandlerFactory";
import { useAppStore } from "../../lib/appStore";
import { requestContext } from "../../lib/requestContext";
import { AppState, PropsWithInitialState } from "../../lib/types";

export const getServerSideProps: GetServerSideProps<PropsWithInitialState> =
  requestContext(async (_ctx, dfContext) => {
    const workspaceId = dfContext.workspace.id;

    const templates = await findMessageTemplates({
      workspaceId,
    });
    const messages: AppState["messages"] = {
      type: CompletionStatus.Successful,
      value: templates,
    };

    return {
      props: addInitialStateToProps({
        dfContext,
        props: {},
        serverInitialState: {
          messages,
        },
      }),
    };
  });

function TemplateListItem({ template }: { template: MessageTemplateResource }) {
  const path = useRouter();

  const setMessageTemplateDeleteRequest = useAppStore(
    (store) => store.setMessageTemplateDeleteRequest
  );
  const apiBase = useAppStore((store) => store.apiBase);
  const messageTemplateDeleteRequest = useAppStore(
    (store) => store.messageTemplateDeleteRequest
  );
  const deleteMessageTemplate = useAppStore((store) => store.deleteMessage);

  const setDeleteResponse = (
    _response: EmptyResponse,
    deleteRequest?: DeleteMessageTemplateRequest
  ) => {
    if (!deleteRequest) {
      return;
    }
    deleteMessageTemplate(deleteRequest.id);
  };

  const deleteData: DeleteMessageTemplateRequest = {
    id: template.id,
    type: template.definition.type,
  };
  const handleDelete = apiRequestHandlerFactory({
    request: messageTemplateDeleteRequest,
    setRequest: setMessageTemplateDeleteRequest,
    responseSchema: EmptyResponse,
    setResponse: setDeleteResponse,
    onSuccessNotice: `Deleted template ${template.name}.`,
    onFailureNoticeHandler: () =>
      `API Error: Failed to delete template ${template.name}.`,
    requestConfig: {
      method: "DELETE",
      url: `${apiBase}/api/content/templates`,
      data: deleteData,
      headers: {
        "Content-Type": "application/json",
      },
    },
  });
  return (
    <ListItem
      secondaryAction={
        <IconButton edge="end" onClick={handleDelete}>
          <Delete />
        </IconButton>
      }
    >
      <ListItemButton
        sx={{
          border: 1,
          borderRadius: 1,
          borderColor: "grey.200",
        }}
        onClick={() => {
          let messageType: string;
<<<<<<< HEAD
          switch (template.type) {
            case TemplateResourceType.Email:
              messageType = "email";
              break;
            case TemplateResourceType.MobilePush:
=======
          switch (template.definition.type) {
            case ChannelType.Email:
              messageType = "email";
              break;
            case ChannelType.MobilePush:
>>>>>>> ecbb257b
              messageType = "mobile-push";
              break;
          }
          path.push(`/templates/${messageType}/${template.id}`);
        }}
      >
        <ListItemText primary={template.name} />
      </ListItemButton>
    </ListItem>
  );
}

function TemplateListContents() {
  const [newAnchorEl, setNewAnchorEl] = useState<null | HTMLElement>(null);
  const messagesResult = useAppStore((store) => store.messages);
  const [newItemId, setNewItemId] = useState(() => uuid());

  const messages =
    messagesResult.type === CompletionStatus.Successful
      ? messagesResult.value
      : [];

  let innerContents;
  if (messages.length) {
    innerContents = (
      <List
        sx={{
          width: "100%",
          bgcolor: "background.paper",
          borderRadius: 1,
        }}
      >
        {messages.map((template) => (
          <TemplateListItem template={template} key={template.id} />
        ))}
      </List>
    );
  } else {
    innerContents = null;
  }

  return (
    <Stack
      sx={{
        padding: 1,
        width: "100%",
        maxWidth: "40rem",
      }}
      spacing={2}
    >
      <Stack direction="row" justifyContent="space-between">
        <Typography sx={{ padding: 1 }} variant="h5">
          Message Library
        </Typography>
        <IconButton
          onClick={(event: React.MouseEvent<HTMLElement>) => {
            setNewItemId(uuid());
            setNewAnchorEl(event.currentTarget);
          }}
        >
          <AddCircleOutline />
        </IconButton>
        <Menu
          open={Boolean(newAnchorEl)}
          onClose={() => setNewAnchorEl(null)}
          anchorEl={newAnchorEl}
        >
          <MenuItem component={Link} href={`/templates/email/${newItemId}`}>
            Email
          </MenuItem>
          <MenuItem
            component={Link}
            href={`/templates/mobile-push/${newItemId}`}
          >
            Mobile Push
          </MenuItem>
        </Menu>
      </Stack>
      {innerContents}
    </Stack>
  );
}

export default function TemplateList() {
  return (
    <>
      <Head>
        <title>Dittofeed</title>
        <meta name="description" content="Open Source Customer Engagement" />
      </Head>
      <main>
        <MainLayout>
          <TemplateListContents />
        </MainLayout>
      </main>
    </>
  );
}<|MERGE_RESOLUTION|>--- conflicted
+++ resolved
@@ -10,11 +10,7 @@
   Stack,
   Typography,
 } from "@mui/material";
-<<<<<<< HEAD
-import { isEmailTemplate } from "isomorphic-lib/src/templates";
-=======
 import { findMessageTemplates } from "backend-lib/src/messageTemplates";
->>>>>>> ecbb257b
 import {
   ChannelType,
   CompletionStatus,
@@ -118,19 +114,11 @@
         }}
         onClick={() => {
           let messageType: string;
-<<<<<<< HEAD
-          switch (template.type) {
-            case TemplateResourceType.Email:
-              messageType = "email";
-              break;
-            case TemplateResourceType.MobilePush:
-=======
           switch (template.definition.type) {
             case ChannelType.Email:
               messageType = "email";
               break;
             case ChannelType.MobilePush:
->>>>>>> ecbb257b
               messageType = "mobile-push";
               break;
           }
