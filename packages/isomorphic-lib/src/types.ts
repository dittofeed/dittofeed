--- conflicted
+++ resolved
@@ -1943,16 +1943,12 @@
 
 export type SegmentSplitNodeStats = Static<typeof SegmentSplitNodeStats>;
 
-<<<<<<< HEAD
-export const NodeStats = Type.Union([MessageNodeStats, DelayNodeStats, WaitForNodeStats, SegmentSplitNodeStats]);
-=======
 export const NodeStats = Type.Union([
   MessageNodeStats,
   DelayNodeStats,
   WaitForNodeStats,
   SegmentSplitNodeStats,
 ]);
->>>>>>> 31f8c7cf
 
 export type NodeStats = Static<typeof NodeStats>;
 
@@ -2007,30 +2003,16 @@
   type: Type.Literal(SmsProviderType.Test),
 });
 
-<<<<<<< HEAD
-export const SmsProviderSecret = Type.Union([
-  TwilioSecret,
-  TestSmsSecret
-]);
-=======
 export const SmsProviderSecret = Type.Union([TwilioSecret, TestSmsSecret]);
->>>>>>> 31f8c7cf
 
 export type SmsProviderSecret = Static<typeof SmsProviderSecret>;
 
-export type TwilioProviderConfig = Required<
-  Pick<TwilioSecret, "accountSid" | "messagingServiceSid" | "authToken">
->;
 
 export type TwilioSmsProvider = Static<typeof TwilioSmsProvider>;
 
 export const PersistedSmsProvider = Type.Union([
   TwilioSmsProvider,
-<<<<<<< HEAD
-  TestSmsProvider
-=======
   TestSmsProvider,
->>>>>>> 31f8c7cf
 ]);
 
 export type PersistedSmsProvider = Static<typeof PersistedSmsProvider>;
