import formbody from "@fastify/formbody";
import { TypeBoxTypeProvider } from "@fastify/type-provider-typebox";
import { Type } from "@sinclair/typebox";
import {
  generateDigest,
  verifyTimestampedSignature,
} from "backend-lib/src/crypto";
import {
  confirmSubscription,
  submitAmazonSesEvents,
  validSNSSignature,
} from "backend-lib/src/destinations/amazonses";
import { submitPostmarkEvents } from "backend-lib/src/destinations/postmark";
import { submitResendEvents } from "backend-lib/src/destinations/resend";
import { submitSendgridEvents } from "backend-lib/src/destinations/sendgrid";
import { submitTwilioEvents } from "backend-lib/src/destinations/twilio";
import logger from "backend-lib/src/logger";
import prisma from "backend-lib/src/prisma";
import {
  AmazonSesEventPayload,
  AmazonSNSEvent,
  AmazonSNSEventTypes,
  PostMarkEvent,
  ResendEvent,
  SendgridEvent,
  TwilioEventSms,
} from "backend-lib/src/types";
import { insertUserEvents } from "backend-lib/src/userEvents";
import { FastifyInstance } from "fastify";
import {
  POSTMARK_SECRET,
  RESEND_SECRET,
  SENDGRID_SECRET,
  WORKSPACE_ID_HEADER,
} from "isomorphic-lib/src/constants";
import { schemaValidateWithErr } from "isomorphic-lib/src/resultHandling/schemaValidation";
import {
  PostMarkSecret,
  ResendSecret,
  SendgridSecret,
  TwilioSmsProvider,
  WorkspaceId,
} from "isomorphic-lib/src/types";
import { Webhook } from "svix";
import { validateRequest } from "twilio";

import { getWorkspaceId } from "../workspace";

// eslint-disable-next-line @typescript-eslint/require-await
export default async function webhookController(fastify: FastifyInstance) {
<<<<<<< HEAD
  await fastify.register(formbody);
=======
  // eslint-disable-next-line @typescript-eslint/no-misused-promises
  fastify.addHook("onSend", async (_request, reply, payload) => {
    if (reply.statusCode !== 400) {
      return payload;
    }
    logger().error(
      {
        payload,
      },
      "Failed to validate webhook payload.",
    );
    return payload;
  });
>>>>>>> 1a7b2b3d

  fastify.withTypeProvider<TypeBoxTypeProvider>().post(
    "/sendgrid",
    {
      schema: {
        description: "Used to consume sendgrid webhook payloads.",
        tags: ["Webhooks"],
        headers: Type.Object({
          "x-twilio-email-event-webhook-signature": Type.String(),
          "x-twilio-email-event-webhook-timestamp": Type.String(),
        }),
        body: Type.Array(SendgridEvent),
      },
    },
    async (request, reply) => {
      logger().debug({ body: request.body }, "Received sendgrid events.");
      // TODO allow for multiple workspaces on a single sendgrid account
      const firstEvent = request.body[0];
      const workspaceId = firstEvent?.workspaceId;

      if (!workspaceId) {
        logger().error("Missing workspaceId on sendgrid events.");
        return reply.status(400).send({
          error: "Missing workspaceId custom arg.",
        });
      }

      const secret = await prisma().secret.findUnique({
        where: {
          workspaceId_name: {
            name: SENDGRID_SECRET,
            workspaceId,
          },
        },
      });
      const webhookKey = schemaValidateWithErr(
        secret?.configValue,
        SendgridSecret,
      )
        .map((val) => val.webhookKey)
        .unwrapOr(null);

      if (!webhookKey) {
        logger().error(
          {
            workspaceId,
          },
          "Missing sendgrid webhook secret.",
        );
        return reply.status(400).send({
          error: "Missing secret.",
        });
      }

      const publicKey = `-----BEGIN PUBLIC KEY-----\n${webhookKey}\n-----END PUBLIC KEY-----`;

      if (!request.rawBody || typeof request.rawBody !== "string") {
        logger().error({ workspaceId }, "Missing rawBody on sendgrid webhook.");
        return reply.status(500).send();
      }

      const verified = verifyTimestampedSignature({
        signature: request.headers["x-twilio-email-event-webhook-signature"],
        timestamp: request.headers["x-twilio-email-event-webhook-timestamp"],
        payload: request.rawBody,
        publicKey,
      });

      if (!verified) {
        logger().error(
          {
            workspaceId,
          },
          "Invalid signature for sendgrid webhook.",
        );
        return reply.status(401).send({
          message: "Invalid signature.",
        });
      }

      await submitSendgridEvents({
        workspaceId,
        events: request.body,
      });
      return reply.status(200).send();
    },
  );

  fastify.withTypeProvider<TypeBoxTypeProvider>().post(
    "/amazon-ses",
    {
      schema: {
        description: "Used to consume amazonses notification events.",
        tags: ["Webhooks"],
        body: AmazonSNSEvent,
      },
      // Force JSON parsing the request body as SNS send requests with text/plain content-type.
      onRequest: (req, _, done) => {
        // eslint-disable-next-line no-param-reassign
        req.headers["content-type"] = "application/json";
        done();
      },
    },
    async (request, reply) => {
      logger().debug({ body: request.body }, "Received AmazonSES event.");

      // Validate the signature
      const valid = await validSNSSignature(request.body);

      if (valid.isErr()) {
        logger().error("Invalid signature for AmazonSES webhook.", valid.error);
        return reply.status(401).send({ message: "Invalid signature" });
      }

      switch (request.body.Type) {
        // Amazon will send a confirmation Type event we must use to enable (subscribe to) the webhook.
        // UnsubscribeConfirmation type events occur when our application requests disabling
        // the webhook. Since we never do this, we respond by re-confirming the subscription.
        case AmazonSNSEventTypes.SubscriptionConfirmation:
        case AmazonSNSEventTypes.UnsubscribeConfirmation:
          /* eslint-disable-next-line no-case-declarations */
          const confirmed = await confirmSubscription(request.body);
          if (confirmed.isErr()) {
            logger().error("Unable to confirm AmazonSNS subscription.", {
              error: confirmed.error,
            });
            return reply.status(401).send({});
          }
          logger().debug("AmazonSES Subscription confirmed");
          break;
        case AmazonSNSEventTypes.Notification: {
          await submitAmazonSesEvents(
            JSON.parse(request.body.Message) as AmazonSesEventPayload,
          );
          break;
        }
        default: {
          logger().error("Unknown AmazonSes event type");
        }
      }

      return reply.status(200).send();
    },
  );

  fastify.withTypeProvider<TypeBoxTypeProvider>().post(
    "/resend",
    {
      schema: {
        description: "Used to consume resend webhook payloads.",
        tags: ["Webhooks"],
        headers: Type.Object({
          "svix-id": Type.String(),
          "svix-timestamp": Type.String(),
          "svix-signature": Type.String(),
        }),
        body: ResendEvent,
      },
    },
    async (request, reply) => {
      logger().debug({ body: request.body }, "Received resend events.");

      const { workspaceId } = request.body.data.tags;
      if (!workspaceId) {
        return reply.status(400).send({
          error: "Missing workspaceId. Try setting the df-workspace-id header.",
        });
      }

      if (!workspaceId) {
        logger().error("Missing workspaceId on resend events.");
        return reply.status(400).send({
          error: "Missing workspaceId custom arg.",
        });
      }

      const secret = await prisma().secret.findUnique({
        where: {
          workspaceId_name: {
            name: RESEND_SECRET,
            workspaceId,
          },
        },
      });
      const webhookKey = schemaValidateWithErr(
        secret?.configValue,
        ResendSecret,
      )
        .map((val) => val.webhookKey)
        .unwrapOr(null);

      if (!webhookKey) {
        logger().error(
          {
            workspaceId,
          },
          "Missing resend webhook secret.",
        );
        return reply.status(400).send({
          error: "Missing secret.",
        });
      }

      if (!request.rawBody || typeof request.rawBody !== "string") {
        logger().error({ workspaceId }, "Missing rawBody on resend webhook.");
        return reply.status(500).send();
      }

      const wh = new Webhook(webhookKey);
      const verified = wh.verify(request.rawBody, request.headers);

      if (!verified) {
        logger().error(
          {
            workspaceId,
          },
          "Invalid signature for resend webhook.",
        );
        return reply.status(401).send({
          message: "Invalid signature.",
        });
      }

      await submitResendEvents({
        workspaceId,
        events: [request.body],
      });
      return reply.status(200).send();
    },
  );

  fastify.withTypeProvider<TypeBoxTypeProvider>().post(
    "/postmark",
    {
      schema: {
        description: "Used to consume postmark webhook payloads.",
        tags: ["Webhooks"],
        headers: Type.Object({
          "x-postmark-secret": Type.String(),
        }),
        body: PostMarkEvent,
      },
    },
    async (request, reply) => {
      const metadata = request.body.Metadata;
      const { workspaceId } = metadata as { workspaceId: string };

      if (!workspaceId) {
        logger().error("Missing workspaceId in Metadata.");
        return reply.status(400).send({
          error: "Missing workspaceId in Metadata.",
        });
      }

      const secret = await prisma().secret.findUnique({
        where: {
          workspaceId_name: {
            name: POSTMARK_SECRET,
            workspaceId,
          },
        },
      });

      const secretHeader = request.headers["x-postmark-secret"];

      const webhookKey = schemaValidateWithErr(
        secret?.configValue,
        PostMarkSecret,
      )
        .map((val) => val.webhookKey)
        .unwrapOr(null);

      if (!webhookKey) {
        logger().error(
          {
            workspaceId,
          },
          "Missing postmark webhook secret.",
        );
        return reply.status(400).send({
          error: "Missing secret.",
        });
      }

      if (webhookKey !== secretHeader) {
        logger().error("Invalid signature for PostMark webhook.");
        return reply.status(401).send({
          message: "Invalid signature.",
        });
      }

      await submitPostmarkEvents({
        workspaceId,
        events: [request.body],
      });
      return reply.status(200).send();
    },
  );

  fastify.withTypeProvider<TypeBoxTypeProvider>().post(
    "/twilio",
    {
      schema: {
        description: "Used to consume Twilio webhook payloads.",
        tags: ["Webhooks"],
        headers: Type.Object({
          "x-twilio-signature": Type.String(),
        }),
        body: TwilioEventSms,
      },
    },
    async (request, reply) => {
      logger().debug({ body: request.body }, "Received Twilio events.");

      const allTwilioSecrets = await prisma().secret.findMany({
        where: {
          name: "twilio-key",
        },
      });

      const twilioSecret = allTwilioSecrets.find((secret) => {
        const config = secret.configValue as unknown as TwilioSmsProvider;
        return config.accountSid === request.body.AccountSid;
      });

      // eslint-disable-next-line @typescript-eslint/no-non-null-assertion
      const { workspaceId } = twilioSecret!;
      const { authToken } =
        twilioSecret?.configValue as unknown as TwilioSmsProvider;

      const { subscriptionGroupId } = request.query as {
        subscriptionGroupId: string;
      };

      if (!workspaceId) {
        return reply.status(400).send({
          error: "workspaceId not found",
        });
      }

      if (!authToken) {
        return reply.status(400).send({
          error: "authToken not found",
        });
      }

      const verified = validateRequest(
        authToken,
        request.headers["x-twilio-signature"],
        // eslint-disable-next-line @typescript-eslint/restrict-template-expressions
        `${request.protocol}${request.headers.host}${request.url}`,
        request.body,
      );

      if (!verified) {
        logger().error(
          {
            workspaceId,
          },
          "Invalid signature for twilio webhook.",
        );
        return reply.status(401).send({
          message: "Invalid signature.",
        });
      }

      await submitTwilioEvents({
        workspaceId,
        TwilioEvent: request.body,
        subscriptionGroupId,
      });
      return reply.status(200).send();
    },
  );

  fastify.withTypeProvider<TypeBoxTypeProvider>().post(
    "/segment",
    {
      schema: {
        description:
          "Used to consume segment.io webhook payloads. Must be exposed publicly to the internet.",
        tags: ["Webhooks"],
        body: Type.Object(
          {
            messageId: Type.String(),
            timestamp: Type.String(),
          },
          { additionalProperties: true },
        ),
        headers: Type.Object({
          "x-signature": Type.String(),
          [WORKSPACE_ID_HEADER]: Type.Optional(WorkspaceId),
        }),
      },
    },
    async (request, reply) => {
      const workspaceId = await getWorkspaceId(request);
      if (!workspaceId) {
        return reply.status(400).send({
          error: "Missing workspaceId. Try setting the df-workspace-id header.",
        });
      }
      const config = await prisma().segmentIOConfiguration.findUnique({
        where: { workspaceId },
      });

      if (!config) {
        return reply.status(503).send();
      }

      if (!request.rawBody || typeof request.rawBody !== "string") {
        // Should always be defined
        return reply.status(500).send();
      }

      const { sharedSecret } = config;
      const signature = request.headers["x-signature"];

      const digest = generateDigest({
        rawBody: request.rawBody,
        sharedSecret,
      });

      if (signature !== digest) {
        return reply.status(401).send();
      }

      await insertUserEvents({
        workspaceId,
        userEvents: [
          {
            messageId: request.body.messageId,
            messageRaw: request.rawBody,
          },
        ],
      });

      return reply.status(200).send();
    },
  );
}<|MERGE_RESOLUTION|>--- conflicted
+++ resolved
@@ -48,9 +48,8 @@
 
 // eslint-disable-next-line @typescript-eslint/require-await
 export default async function webhookController(fastify: FastifyInstance) {
-<<<<<<< HEAD
+
   await fastify.register(formbody);
-=======
   // eslint-disable-next-line @typescript-eslint/no-misused-promises
   fastify.addHook("onSend", async (_request, reply, payload) => {
     if (reply.statusCode !== 400) {
@@ -64,7 +63,6 @@
     );
     return payload;
   });
->>>>>>> 1a7b2b3d
 
   fastify.withTypeProvider<TypeBoxTypeProvider>().post(
     "/sendgrid",
