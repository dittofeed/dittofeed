{
  "$schema": "https://mintlify.com/schema.json",
  "name": "Dittofeed",
  "logo": {
    "dark": "/logo/dark.png",
    "light": "/logo/light.png"
  },
  "api": {
    "baseUrl": "http://localhost:3001",
    "auth": {
      "method": "key",
      "name": "Authorization",
      "inputPrefix": "ApiKey"
    },
    "playground": {
      "mode": "show"
    }
  },
  "favicon": "/favicon.png",
  "colors": {
    "primary": "#0069ED",
    "light": "#4D9CFF",
    "dark": "#0050B4"
  },
  "topbarLinks": [
    {
      "name": "Community",
      "url": "https://discord.gg/HajPkCG4Mm"
    }
  ],
  "topbarCtaButton": {
    "type": "github",
    "url": "https://github.com/dittofeed/dittofeed"
  },
  "anchors": [
    {
      "name": "Get Instant Help",
      "icon": "discord",
      "url": "https://discord.gg/HajPkCG4Mm"
    },
    {
      "name": "Tutorial Videos",
      "icon": "youtube",
      "url": "https://www.youtube.com/@Dittofeed"
    },
    {
      "name": "Demo App",
      "icon": "bullseye-pointer",
      "url": "https://demo.dittofeed.com/dashboard/journeys"
    }
  ],
  "tabs": [
    {
      "name": "API Reference",
      "url": "api-reference"
    }
  ],
  "navigation": [
    {
      "group": "Getting Started",

      "pages": ["introduction", "quick-start", "video-walkthrough","glossary"]
    },
    {
      "group": "Deployment",
      "pages": [
        "deployment/self-hosted",
        {
          "group": "Self-Hosting Options",
          "pages": [
            "deployment/self-hosted/render",
            "deployment/self-hosted/docker-compose",
            "deployment/self-hosted/kubernetes",
            "deployment/self-hosted/cloudformation",
            "deployment/self-hosted/auth-modes"
          ]
        },
        "deployment/cloud"
      ]
    },
    {
      "group": "Integrations",
      "pages": [
        "integrations/sources",
        {
          "group": "Data Source Types",
          "pages": [
            "integrations/sources/segment",
            "integrations/sources/api",
            "integrations/sources/polytomic"
          ]
        },
        "integrations/channels",
        {
          "group": "Message Channel Types",
          "pages": [
            "integrations/channels/email",
            "integrations/channels/sendgrid",
<<<<<<< HEAD
            "integrations/channels/postmark",
=======
            "integrations/channels/resend",
>>>>>>> 9a1010a8
            "integrations/channels/smtp",
            "integrations/channels/amazonses",
            "integrations/channels/sms",
            "integrations/channels/twilio"
          ]
        },
        "integrations/sdks",
        {
          "group": "Available SDK's",
          "pages": [
            "integrations/sdks/web",
            "integrations/sdks/node",
            "integrations/sdks/react-native"
          ]
        },
        "integrations/destinations",
        {
          "group": "Data Destination Types",
          "pages": [
            "integrations/destinations/hubspot",
            "integrations/destinations/csv"
          ]
        }
      ]
    },
    {
      "group": "Workspace Resources",
      "pages": [
        "resources/introduction",
        "resources/journeys",
        {
          "group": "Journey Nodes",
          "pages": [
            "resources/journey-nodes/entry",
            "resources/journey-nodes/message",
            "resources/journey-nodes/wait-for",
            "resources/journey-nodes/delay",
            "resources/journey-nodes/segment-split",
            "resources/journey-nodes/exit"
          ]
        },
        "resources/segments",
        {
          "group": "Segment Nodes",
          "pages": [
            "resources/segment-nodes/trait",
            "resources/segment-nodes/performed",
            "resources/segment-nodes/and",
            "resources/segment-nodes/or",
            "resources/segment-nodes/subscription-group",
            "resources/segment-nodes/email"
          ]
        },
        "resources/templates",
        {
          "group": "Template Types",
          "pages": [
            "resources/templates/email-editor",
            "resources/templates/mjml",
            "resources/templates/liquid-presets",
            "resources/templates/free-email-templates",
            "resources/templates/sms-editor"
          ]
        },
        "resources/workspaces",
        "resources/subscription-groups",
        "resources/user-properties",
        {
          "group": "User Property Types",
          "pages": [
            "resources/user-property-types/trait",
            "resources/user-property-types/performed",
            "resources/user-property-types/any-of",
            "resources/user-property-types/id",
            "resources/user-property-types/anonymous-id"
          ]
        },
        "resources/broadcasts"
      ]
    },
    {
      "group": "User Guides",
      "pages": [
        "guide/submitting-user-events",
        "guide/roadmap",
        "guide/creating-journeys",
        "guide/git-workflows",
        "guide/testing",
        "guide/license"
      ]
    },
    {
      "group": "API Reference",
      "pages": [
        "api-reference/endpoints/apps/identify",
        "api-reference/endpoints/apps/track",
        "api-reference/endpoints/apps/page",
        "api-reference/endpoints/apps/screen",
        "api-reference/endpoints/apps/batch",
        "api-reference/endpoints/subscription-management/user-subscriptions",
        "api-reference/endpoints/webhooks/segment"
      ]
    },
    {
      "group": "Contributing",
      "pages": [
        "contributing/running-locally",
        "contributing/architecture",
        "contributing/updating-api-docs"
      ]
    }
  ],
  "footerSocials": {
    "twitter": "https://twitter.com/dittofeed",
    "github": "https://github.com/dittofeed/dittofeed",
    "linkedin": "https://www.linkedin.com/company/dittofeed"
  },
  "analytics": {
    "posthog": {
      "apiKey": "phc_nAONMdL3n31UGZLr5QmIpPlyHqHV327DgxPCRjMusrG"
    }
  }
}<|MERGE_RESOLUTION|>--- conflicted
+++ resolved
@@ -96,11 +96,8 @@
           "pages": [
             "integrations/channels/email",
             "integrations/channels/sendgrid",
-<<<<<<< HEAD
             "integrations/channels/postmark",
-=======
             "integrations/channels/resend",
->>>>>>> 9a1010a8
             "integrations/channels/smtp",
             "integrations/channels/amazonses",
             "integrations/channels/sms",
