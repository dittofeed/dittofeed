{
  "name": "docs",
  "version": "0.0.3",
  "private": true,
  "scripts": {
    "install": "mintlify install",
    "dev": "mintlify dev"
  },
  "devDependencies": {
<<<<<<< HEAD
    "mintlify": "^3.0.48"
=======
    "mintlify": "^3.0.54"
>>>>>>> ecbb257b
  },
  "license": "LicenseRef-LICENSE"
}<|MERGE_RESOLUTION|>--- conflicted
+++ resolved
@@ -7,11 +7,7 @@
     "dev": "mintlify dev"
   },
   "devDependencies": {
-<<<<<<< HEAD
-    "mintlify": "^3.0.48"
-=======
     "mintlify": "^3.0.54"
->>>>>>> ecbb257b
   },
   "license": "LicenseRef-LICENSE"
 }